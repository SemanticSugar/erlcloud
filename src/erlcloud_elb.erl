-module(erlcloud_elb).

%% Library initialization.
-export([configure/2, configure/3, new/2, new/3]).

%% ELB API Functions
-export([create_load_balancer/3, create_load_balancer/4, create_load_balancer/5,
         delete_load_balancer/1, delete_load_balancer/2,

         register_instance/2, register_instance/3,
         deregister_instance/2, deregister_instance/3,

         describe_load_balancer/1, describe_load_balancer/2,
         describe_load_balancers/0, describe_load_balancers/1, describe_load_balancers/2, describe_load_balancers/3, describe_load_balancers/4,

         configure_health_check/2, configure_health_check/3]).

-include_lib("erlcloud/include/erlcloud.hrl").
-include_lib("erlcloud/include/erlcloud_aws.hrl").

%-define(API_VERSION, "2009-05-15").
-define(API_VERSION, "2012-06-01").

-define(DEFAULT_MAX_RECORDS, 400).

% xpath for elb descriptions used in describe_groups functions:
-define(DESCRIBE_ELBS_PATH, 
        "/DescribeLoadBalancersResponse/DescribeLoadBalancersResult/LoadBalancerDescriptions/member").
-define(DESCRIBE_ELBS_NEXT_TOKEN, 
        "/DescribeLoadBalancersResponse/DescribeLoadBalancersResult/NextMarker").

-import(erlcloud_xml, [get_text/1, get_text/2, get_integer/2]).

-spec(new/2 :: (string(), string()) -> aws_config()).
new(AccessKeyID, SecretAccessKey) ->
    #aws_config{access_key_id=AccessKeyID,
                secret_access_key=SecretAccessKey}.

-spec(new/3 :: (string(), string(), string()) -> aws_config()).
new(AccessKeyID, SecretAccessKey, Host) ->
    #aws_config{access_key_id=AccessKeyID,
                secret_access_key=SecretAccessKey,
                elb_host=Host}.

-spec(configure/2 :: (string(), string()) -> ok).
configure(AccessKeyID, SecretAccessKey) ->
    put(aws_config, new(AccessKeyID, SecretAccessKey)),
    ok.

-spec(configure/3 :: (string(), string(), string()) -> ok).
configure(AccessKeyID, SecretAccessKey, Host) ->
    put(aws_config, new(AccessKeyID, SecretAccessKey, Host)),
    ok.

default_config() -> erlcloud_aws:default_config().


create_load_balancer(LB, Port, Protocol) when is_list(LB),
                                              is_integer(Port),
                                              is_atom(Protocol) ->
    create_load_balancer(LB, Port, Protocol, default_config()).

create_load_balancer(LB, Port, Protocol, Config) when is_list(LB),
                                                      is_integer(Port),
                                                      is_atom(Protocol) ->
    create_load_balancer(LB, Port, Protocol, "us-east-1d", Config).

create_load_balancer(LB, Port, Protocol, Zone, Config) when is_list(LB),
                                                            is_integer(Port),
                                                            is_atom(Protocol),
                                                            is_list(Zone) ->
    XML = elb_request(Config,
                      "CreateLoadBalancer",
                      [{"AvailabilityZones.member.1", Zone},
                       {"LoadBalancerName", LB} |
                       erlcloud_aws:param_list([[{"LoadBalancerPort", Port},
                                                 {"InstancePort", Port},
                                                 {"Protocol", string:to_upper(atom_to_list(Protocol))}]],
                                               "Listeners.member")]),
    {ok, get_text("/CreateLoadBalancerResponse/CreateLoadBalancerResult/DNSName", XML)}.

delete_load_balancer(LB) when is_list(LB) ->
    delete_load_balancer(LB, default_config()).

delete_load_balancer(LB, Config) when is_list(LB) ->
    elb_simple_request(Config,
                       "DeleteLoadBalancer",
                       [{"LoadBalancerName", LB}]).


-spec register_instance/2 :: (string(), string()) -> proplist().
register_instance(LB, InstanceId) ->
    register_instance(LB, InstanceId, default_config()).

-spec register_instance/3 :: (string(), string(), aws_config()) -> proplist().
register_instance(LB, InstanceId, Config) when is_list(LB) ->
    elb_simple_request(Config,
                       "RegisterInstancesWithLoadBalancer",
                       [{"LoadBalancerName", LB} |
                        erlcloud_aws:param_list([[{"InstanceId", InstanceId}]], "Instances.member")]).


-spec deregister_instance/2 :: (string(), string()) -> proplist().
deregister_instance(LB, InstanceId) ->
    deregister_instance(LB, InstanceId, default_config()).

-spec deregister_instance/3 :: (string(), string(), aws_config()) -> proplist().
deregister_instance(LB, InstanceId, Config) when is_list(LB) ->
    elb_simple_request(Config,
                       "DeregisterInstancesFromLoadBalancer",
                       [{"LoadBalancerName", LB} |
                        erlcloud_aws:param_list([[{"InstanceId", InstanceId}]], "Instances.member")]).



-spec configure_health_check/2 :: (string(), string()) -> proplist().
configure_health_check(LB, Target) when is_list(LB),
                                        is_list(Target) ->
    configure_health_check(LB, Target, default_config()).

-spec configure_health_check/3 :: (string(), string(), aws_config()) -> proplist().
configure_health_check(LB, Target, Config) when is_list(LB) ->
    elb_simple_request(Config,
                       "ConfigureHealthCheck",
                       [{"LoadBalancerName", [LB]},
                        {"HealthCheck.Target", Target}]).

%% --------------------------------------------------------------------
%% @doc describe_load_balancer with a specific balancer name or with a 
%% specific configuration and specific balancer name. 
%% @end
%% --------------------------------------------------------------------
describe_load_balancer(Name) when is_list(Name) ->
    describe_load_balancer(Name, default_config()).
describe_load_balancer(Name, Config) ->
    describe_load_balancers([Name], Config).

%% --------------------------------------------------------------------
%% @doc Calls describe_load_balancer([], default_configuration())
%% @end
%% --------------------------------------------------------------------
describe_load_balancers() ->
    describe_load_balancers([], default_config()).

%% --------------------------------------------------------------------
%% @doc describe_load_balancers with specific balancer names or with a 
%% specific configuration.
%% @end
%% --------------------------------------------------------------------
describe_load_balancers(Names) when is_list(Names) ->
    describe_load_balancers(Names, default_config());
describe_load_balancers(Config) when is_record(Config, aws_config) ->
    describe_load_balancers([], Config).

%% --------------------------------------------------------------------
%% @doc Get descriptions of the given load balancers.
%%      The account calling this function needs permission for the
%%      elasticloadbalancing:DescribeLoadBalancers action.
%% 
%% Returns {{paged, NextPageId}, Results} if there are more than
%% the current maximum count of results, {ok, Results} if everything
%% fits and {error, Reason} if there was a problem.
%% @end
%% --------------------------------------------------------------------
-spec describe_load_balancers(list(string()), aws_config()) -> 
                             {ok, term()} | {{paged, string()}, term()} | {error, term()}.
describe_load_balancers(Names, Config) ->
    describe_load_balancers(Names, ?DEFAULT_MAX_RECORDS, none, Config).

%% --------------------------------------------------------------------
%% @doc Get descriptions of the given load balancers with a given
%%      maximum number of results and optional paging offset.
%% @end
%% --------------------------------------------------------------------
-spec describe_load_balancers(list(string()), integer(), string() | none, aws_config()) -> 
                             {ok, term()} | {{paged, string()}, term()} | {error, term()}.
describe_load_balancers(Names, PageSize, none, Config) ->
    describe_load_balancers(Names, [{"PageSize", PageSize}], Config);
describe_load_balancers(Names, PageSize, Marker, Config) ->
    describe_load_balancers(Names, [{"Marker", Marker}, {"PageSize", PageSize}], Config).

-spec describe_load_balancers(list(string()), list({string(), term()}), aws_config()) -> 
                             {ok, term()} | {{paged, string()}, term()} | {error, term()}.
describe_load_balancers(Names, Params, Config) ->
    P = member_params("LoadBalancerNames.member.", Names) ++ Params,
    case elb_query(Config, "DescribeLoadBalancers", P) of
        {ok, Doc} ->
            Elbs = xmerl_xpath:string(?DESCRIBE_ELBS_PATH, Doc),            
            {next_token(?DESCRIBE_ELBS_NEXT_TOKEN, Doc), [extract_elb(Elb) || Elb <- Elbs]};
        {error, Reason} ->
            {error, Reason}
    end.
    
extract_elb(Item) ->
    [
        {load_balancer_name, get_text("LoadBalancerName", Item)},
        {scheme, get_text("Scheme", Item)},
        {availability_zones, [get_text(Z) || Z <- xmerl_xpath:string("AvailabilityZones/member", Item)]},
        {dns_name, get_text("DNSName", Item)},
        {source_security_group, [
                                    {group_name, get_text("SourceSecurityGroup/GroupName", Item)},
                                    {owner_alias, get_text("SourceSecurityGroup/OwnerAlias", Item)}
                                ]},
        {security_groups, [get_text(G) || G <- xmerl_xpath:string("SecurityGroups/member", Item)]},
        {subnets, [get_text(S) || S <- xmerl_xpath:string("Subnets/member", Item)]},
        {vpc_id, get_text("VPCId", Item)},
        {instances, [get_text("InstanceId", I) || I <- xmerl_xpath:string("Instances/member", Item)]},
        {canonical_hosted_zone_name, get_text("CanonicalHostedZoneName", Item)},
        {canonical_hosted_zone_id, get_text("CanonicalHostedZoneNameID", Item)},
        {create_time, erlcloud_xml:get_time("CreatedTime", Item)},
<<<<<<< HEAD
        {listeners, [extract_listener(L) || L <- xmerl_xpath:string("ListenerDescriptions/member/Listener", Item)]}
=======
        {listeners, [extract_listener(L) || L <- xmerl_xpath:string("ListenerDescriptions/member", Item)]}
>>>>>>> 4f517612
    ].

extract_listener(Item) ->
    [
        {protocol, get_text("Listener/Protocol", Item)},
        {port, get_integer("Listener/LoadBalancerPort", Item)},
        {instance_protocol, get_text("Listener/InstanceProtocol", Item)},
        {instance_port, get_integer("Listener/InstancePort", Item)},
<<<<<<< HEAD
        {ssl_certificate_id, get_integer("Listener/SSLCertificateId", Item)}
=======
        {ssl_certificate_id, get_text("Listener/SSLCertificateId", Item)}
>>>>>>> 4f517612
    ].


%% retrieve NextToken from the XML at Path location.  Path is expected to lead to a 
%% single occurrence and if it does not exist as such, this just returns ok.
-spec next_token(string(), term()) -> ok | {paged, string()}.
next_token(Path, XML) ->
    case xmerl_xpath:string(Path, XML) of
        [Next] ->
            {paged, erlcloud_xml:get_text(Next)};
        _ ->
            ok
    end.

%% given a list of member identifiers, return a list of 
%% {key with prefix, member identifier} for use in elb calls.
%% Example pair that could be returned in a list is 
%% {"LoadBalancerNames.member.1", "my-elb}.
-spec member_params(string(), list(string())) -> list({string(), string()}).
member_params(Prefix, MemberIdentifiers) ->
    MemberKeys = [Prefix ++ integer_to_list(I) || I <- lists:seq(1, length(MemberIdentifiers))],
    [{K, V} || {K, V} <- lists:zip(MemberKeys, MemberIdentifiers)].
 

elb_query(Config, Action, Params) ->
    elb_query(Config, Action, Params, ?API_VERSION).

elb_query(Config, Action, Params, ApiVersion) ->
    QParams = [{"Action", Action}, {"Version", ApiVersion}|Params],
    erlcloud_aws:aws_request_xml2(post, 
                                  Config#aws_config.elb_host,
                                  "/", QParams, Config).


elb_request(Config, Action, Params) ->
    QParams = [{"Action", Action}, {"Version", ?API_VERSION} | Params],
    erlcloud_aws:aws_request_xml(get, Config#aws_config.elb_host,
                                 "/", QParams, Config).

elb_simple_request(Config, Action, Params) ->
    _Doc = elb_request(Config, Action, Params),
    ok.<|MERGE_RESOLUTION|>--- conflicted
+++ resolved
@@ -208,11 +208,7 @@
         {canonical_hosted_zone_name, get_text("CanonicalHostedZoneName", Item)},
         {canonical_hosted_zone_id, get_text("CanonicalHostedZoneNameID", Item)},
         {create_time, erlcloud_xml:get_time("CreatedTime", Item)},
-<<<<<<< HEAD
         {listeners, [extract_listener(L) || L <- xmerl_xpath:string("ListenerDescriptions/member/Listener", Item)]}
-=======
-        {listeners, [extract_listener(L) || L <- xmerl_xpath:string("ListenerDescriptions/member", Item)]}
->>>>>>> 4f517612
     ].
 
 extract_listener(Item) ->
@@ -221,11 +217,7 @@
         {port, get_integer("Listener/LoadBalancerPort", Item)},
         {instance_protocol, get_text("Listener/InstanceProtocol", Item)},
         {instance_port, get_integer("Listener/InstancePort", Item)},
-<<<<<<< HEAD
-        {ssl_certificate_id, get_integer("Listener/SSLCertificateId", Item)}
-=======
         {ssl_certificate_id, get_text("Listener/SSLCertificateId", Item)}
->>>>>>> 4f517612
     ].
 
 
