-module(erlcloud_aws).

-export([aws_request/5, aws_request/6, aws_request/7, aws_request/8,
         aws_request_xml/5, aws_request_xml/6, aws_request_xml/7, aws_request_xml/8,
         aws_request2/7,
         aws_request_xml2/5, aws_request_xml2/7,
         aws_request4/8,
         aws_request_xml4/6, aws_request_xml4/8,
         aws_region_from_host/1,
         aws_request_form/8,
         aws_request_form_raw/8,
         param_list/2, default_config/0, update_config/1,
         configure/1, format_timestamp/1,
         http_headers_body/1,
         request_to_return/1,
         sign_v4_headers/5,
         sign_v4/8,
         get_service_status/1,
         is_throttling_error_response/1
]).

-include("erlcloud.hrl").
-include_lib("erlcloud/include/erlcloud_aws.hrl").

-record(metadata_credentials,
        {access_key_id :: string(),
         secret_access_key :: string(),
         security_token=undefined :: string(),
         expiration_gregorian_seconds :: integer()
        }).

aws_request_xml(Method, Host, Path, Params, #aws_config{} = Config) ->
    Body = aws_request(Method, Host, Path, Params, Config),
    element(1, xmerl_scan:string(binary_to_list(Body))).
aws_request_xml(Method, Host, Path, Params, AccessKeyID, SecretAccessKey) ->
    Body = aws_request(Method, Host, Path, Params, AccessKeyID, SecretAccessKey),
    element(1, xmerl_scan:string(binary_to_list(Body))).
aws_request_xml(Method, Protocol, Host, Port, Path, Params, #aws_config{} = Config) ->
    Body = aws_request(Method, Protocol, Host, Port, Path, Params, Config),
    element(1, xmerl_scan:string(binary_to_list(Body))).
aws_request_xml(Method, Protocol, Host, Port, Path, Params, AccessKeyID, SecretAccessKey) ->
    Body = aws_request(Method, Protocol, Host, Port, Path, Params, AccessKeyID, SecretAccessKey),
    element(1, xmerl_scan:string(binary_to_list(Body))).

aws_request_xml2(Method, Host, Path, Params, #aws_config{} = Config) ->
    aws_request_xml2(Method, undefined, Host, undefined, Path, Params, Config).
aws_request_xml2(Method, Protocol, Host, Port, Path, Params, #aws_config{} = Config) ->
    case aws_request2(Method, Protocol, Host, Port, Path, Params, Config) of
        {ok, Body} ->
            {ok, element(1, xmerl_scan:string(binary_to_list(Body)))};
        {error, Reason} ->
            {error, Reason}
    end.

aws_request_xml4(Method, Host, Path, Params, Service, #aws_config{} = Config) ->
    aws_request_xml4(Method, undefined, Host, undefined, Path, Params, Service, Config).
aws_request_xml4(Method, Protocol, Host, Port, Path, Params, Service, #aws_config{} = Config) ->
    case aws_request4(Method, Protocol, Host, Port, Path, Params, Service, Config) of
        {ok, Body} ->
            {ok, element(1, xmerl_scan:string(binary_to_list(Body)))};
        {error, Reason} ->
            {error, Reason}
    end.

aws_request(Method, Host, Path, Params, #aws_config{} = Config) ->
    aws_request(Method, undefined, Host, undefined, Path, Params, Config).
aws_request(Method, Host, Path, Params, AccessKeyID, SecretAccessKey) ->
    aws_request(Method, undefined, Host, undefined, Path, Params, AccessKeyID, SecretAccessKey).
aws_request(Method, Protocol, Host, Port, Path, Params, #aws_config{} = Config) ->
    case aws_request2(Method, Protocol, Host, Port, Path, Params, Config) of
        {ok, Body} ->
            Body;
        {error, Reason} ->
            erlang:error({aws_error, Reason})
    end.
aws_request(Method, Protocol, Host, Port, Path, Params, AccessKeyID, SecretAccessKey) ->
    aws_request(Method, Protocol, Host, Port, Path, Params,
                #aws_config{access_key_id = AccessKeyID, secret_access_key = SecretAccessKey}).

%% aws_request2 returns {ok, Body} or {error, Reason} instead of throwing as aws_request does
%% This is the preferred pattern for new APIs
aws_request2(Method, Protocol, Host, Port, Path, Params, Config) ->
    case update_config(Config) of
        {ok, Config1} ->
            aws_request2_no_update(Method, Protocol, Host, Port, Path, Params, Config1);
        {error, Reason} ->
            {error, Reason}
    end.

aws_request2_no_update(Method, Protocol, Host, Port, Path, Params, #aws_config{} = Config) ->
    Timestamp = format_timestamp(erlang:universaltime()),
    QParams = lists:sort(
                [{"Timestamp", Timestamp},
                 {"SignatureVersion", "2"},
                 {"SignatureMethod", "HmacSHA1"},
                 {"AWSAccessKeyId", Config#aws_config.access_key_id}|Params] ++
                    case Config#aws_config.security_token of
                        undefined -> [];
                        Token -> [{"SecurityToken", Token}]
                    end),

    QueryToSign = erlcloud_http:make_query_string(QParams),
    RequestToSign = [string:to_upper(atom_to_list(Method)), $\n,
                     string:to_lower(Host), $\n, Path, $\n, QueryToSign],
    Signature = base64:encode(erlcloud_util:sha_mac(Config#aws_config.secret_access_key, RequestToSign)),

    Query = [QueryToSign, "&Signature=", erlcloud_http:url_encode(Signature)],

    aws_request_form(Method, Protocol, Host, Port, Path, Query, [], Config).

aws_region_from_host(Host) ->
    case string:tokens(Host, ".") of
        %% the aws endpoint can vary depending on the region
        %% we need to account for that:
        %%  us-west-2: s3.us-west-2.amazonaws.com
        %%  cn-north-1 (AWS China): s3.cn-north-1.amazonaws.com.cn
        %% it's assumed that the first element is the aws service (s3, ec2, etc),
        %% the second is the region identifier, the rest is ignored
        %% the exception (of course) is the dynamodb streams which follows a different
        %% format
        ["streams", "dynamodb", Value | _Rest] ->
            Value;
        [_, Value, _, _ | _Rest] ->
            Value;
        _ ->
            "us-east-1"
    end.

aws_request4(Method, Protocol, Host, Port, Path, Params, Service, Config) ->
    case update_config(Config) of
        {ok, Config1} ->
            aws_request4_no_update(Method, Protocol, Host, Port, Path, Params, Service, Config1);
        {error, Reason} ->
            {error, Reason}
    end.

aws_request4_no_update(Method, Protocol, Host, Port, Path, Params, Service, #aws_config{} = Config) ->
    Query = erlcloud_http:make_query_string(Params),
    Region = aws_region_from_host(Host),

    SignedHeaders = case Method of
        M when M =:= get orelse M =:= head orelse M =:= delete ->
            sign_v4(M, Path, Config, [{"host", Host}],
                    [], Region, Service, Params);
        _ ->
            sign_v4(Method, Path, Config,
                    [{"host", Host}], list_to_binary(Query),
                    Region, Service, [])
    end,

    aws_request_form(Method, Protocol, Host, Port, Path, Query, SignedHeaders, Config).


-spec aws_request_form(Method :: atom(), Protocol :: undefined | string(), Host :: string(),
                        Port :: undefined | integer() | string(), Path :: string(), Form :: string(),
                        Headers :: list(), Config :: aws_config()) -> {ok, binary()} | {error, tuple()}.
aws_request_form(Method, Protocol, Host, Port, Path, Form, Headers, Config) ->
    RequestHeaders = [{"content-type", 
                      "application/x-www-form-urlencoded; charset=utf-8"} | 
                     Headers],
    Scheme = case Protocol of
        undefined -> "https://";
        _ -> [Protocol, "://"]
    end,
    aws_request_form_raw(Method, Scheme, Host, Port, Path, list_to_binary(Form), RequestHeaders, Config).

-spec aws_request_form_raw(Method :: atom(), Scheme :: string(), Host :: string(),
                        Port :: undefined | integer() | string(), Path :: string(), Form :: iodata(),
                        Headers :: list(), Config :: aws_config()) -> {ok, binary()} | {error, tuple()}.
aws_request_form_raw(Method, Scheme, Host, Port, Path, Form, Headers, Config) ->
    URL = case Port of
        undefined -> [Scheme, Host, Path];
        _ -> [Scheme, Host, $:, port_to_str(Port), Path]
    end,
    
    ResultFun = 
        fun(#aws_request{response_type = ok} = Request) ->
                Request;
           (#aws_request{response_type = error,
                         error_type = aws,
                         response_status = Status} = Request) when
                %% Retry conflicting operations 409,Conflict and 500s.
                    Status == 409; Status >= 500 ->
                Request#aws_request{should_retry = true};
           (#aws_request{response_type = error,
                         error_type = aws,
                         response_status = Status} = Request) when
                %% Retry for 400, Bad Request is needed due to Amazon 
                %% returns it in case of throttling
                    Status == 400 ->
                ShouldRetry = is_throttling_error_response(Request),
                Request#aws_request{should_retry = ShouldRetry};
           (#aws_request{response_type = error} = Request) ->
                Request#aws_request{should_retry = false}
        end,

    %% Note: httpc MUST be used with {timeout, timeout()} option
    %%       Many timeout related failures is observed at prod env
    %%       when library is used in 24/7 manner
    Response =
        case Method of
            M when M =:= get orelse M =:= head orelse M =:= delete ->
                Req = lists:flatten([URL, $?, Form]),
<<<<<<< HEAD
                AwsRequest = #aws_request{uri = Req, 
                                          method = M,
                                          request_headers = Headers,
                                          request_body = <<>>},
                erlcloud_retry:request(Config, AwsRequest, ResultFun);
            _ ->
                AwsRequest = #aws_request{uri = lists:flatten(URL), 
                                          method = Method,
                                          request_headers = Headers,
                                          request_body = Form},
                erlcloud_retry:request(Config, AwsRequest, ResultFun)
=======
                erlcloud_httpc:request(
                  Req, get, Headers, <<>>, timeout(Config), Config);
            _ ->
                erlcloud_httpc:request(
                  lists:flatten(URL), Method,
                  [{<<"content-type">>, <<"application/x-www-form-urlencoded; charset=utf-8">>} | Headers],
                  list_to_binary(Form), timeout(Config), Config)
>>>>>>> dfe410b5
        end,

    case request_to_return(Response) of
        {ok, {_, Body}} ->
            {ok, Body};
        {error, {Error, StatusCode, StatusLine, Body, _Headers}} ->
            {error, {Error, StatusCode, StatusLine, Body}};
        {error, Reason} ->
            {error, Reason}
    end.

param_list([], _Key) -> [];
param_list(Values, Key) when is_tuple(Key) ->
    Seq = lists:seq(1, size(Key)),
    lists:flatten(
      [[{lists:append([element(J, Key), ".", integer_to_list(I)]),
         element(J, Value)} || J <- Seq] ||
          {I, Value} <- lists:zip(lists:seq(1, length(Values)), Values)]
     );
param_list([[{_, _}|_]|_] = Values, Key) ->
    lists:flatten(
      [[{lists:flatten([Key, $., integer_to_list(I), $., SubKey]),
         value_to_string(Value)} || {SubKey, Value} <- SValues] ||
          {I, SValues} <- lists:zip(lists:seq(1, length(Values)), Values)]
     );
param_list(Values, Key) ->
    [{lists:flatten([Key, $., integer_to_list(I)]), Value} ||
        {I, Value} <- lists:zip(lists:seq(1, length(Values)), Values)].

value_to_string(Integer) when is_integer(Integer) -> integer_to_list(Integer);
value_to_string(Atom) when is_atom(Atom) -> atom_to_list(Atom);
value_to_string(Binary) when is_binary(Binary) -> Binary;
value_to_string(String) when is_list(String) -> String;
value_to_string({{_Yr, _Mo, _Da}, {_Hr, _Min, _Sec}} = Timestamp) -> format_timestamp(Timestamp).

format_timestamp({{Yr, Mo, Da}, {H, M, S}}) ->
    lists:flatten(
      io_lib:format("~4.10.0b-~2.10.0b-~2.10.0bT~2.10.0b:~2.10.0b:~2.10.0bZ",
                    [Yr, Mo, Da, H, M, S])).

default_config() ->
    case get(aws_config) of
        undefined ->
            AccessKeyId = case os:getenv("AWS_ACCESS_KEY_ID") of
                              false -> "";
                              AKI -> AKI
                          end,
            SecretAccessKey = case os:getenv("AWS_SECRET_ACCESS_KEY") of
                                  false -> "";
                                  SAC -> SAC
                              end,
            #aws_config{access_key_id = AccessKeyId,
                        secret_access_key = SecretAccessKey};
        Config ->
            Config
    end.

-spec update_config(aws_config()) -> {ok, aws_config()} | {error, term()}.
update_config(#aws_config{access_key_id = KeyId} = Config)
  when is_list(KeyId), KeyId /= [] ->
    %% In order to support caching of the aws_config, we could store the expiration_time
    %% and check it here. If it is about to expire (within 5 minutes is what boto uses)
    %% then we should get the new config.
    {ok, Config};
update_config(#aws_config{} = Config) ->
    %% AccessKey is not set. Try to read from role metadata.
    case get_metadata_credentials(Config) of
        {error, Reason} ->
            {error, Reason};
        {ok, Credentials} ->
            {ok, Config#aws_config {
                   access_key_id = Credentials#metadata_credentials.access_key_id,
                   secret_access_key = Credentials#metadata_credentials.secret_access_key,
                   security_token = Credentials#metadata_credentials.security_token}}
    end.

-spec configure(aws_config()) -> {ok, aws_config()}.

configure(#aws_config{} = Config) ->
    put(aws_config, Config),
    {ok, default_config()}.

-spec get_metadata_credentials(aws_config()) -> {ok, #metadata_credentials{}} | {error, term()}.
get_metadata_credentials(Config) ->
    %% See if we have cached credentials
    case application:get_env(erlcloud, metadata_credentials) of
        {ok, #metadata_credentials{expiration_gregorian_seconds = Expiration} = Credentials} ->
            Now = calendar:datetime_to_gregorian_seconds(calendar:universal_time()),
            %% Get new credentials if these will expire in less than 5 minutes
            case Expiration - Now < 300 of
                true -> get_credentials_from_metadata(Config);
                false -> {ok, Credentials}
            end;
        undefined ->
            get_credentials_from_metadata(Config)
    end.

timestamp_to_gregorian_seconds(Timestamp) ->
    {ok, [Yr, Mo, Da, H, M, S], []} = io_lib:fread("~d-~d-~dT~d:~d:~dZ", binary_to_list(Timestamp)),
    calendar:datetime_to_gregorian_seconds({{Yr, Mo, Da}, {H, M, S}}).

-spec get_credentials_from_metadata(aws_config())
                                   -> {ok, #metadata_credentials{}} | {error, term()}.
get_credentials_from_metadata(Config) ->
    %% TODO this function should retry on errors getting credentials
    %% First get the list of roles
    case http_body(
           erlcloud_httpc:request(
             "http://169.254.169.254/latest/meta-data/iam/security-credentials/",
             get, [], <<>>, timeout(Config), Config)) of
        {error, Reason} ->
            {error, Reason};
        {ok, Body} ->
            %% Always use the first role
            [Role | _] = binary:split(Body, <<$\n>>),
            case http_body(
                   erlcloud_httpc:request(
                     "http://169.254.169.254/latest/meta-data/iam/security-credentials/" ++
                         binary_to_list(Role),
                     get, [], <<>>, timeout(Config), Config)) of
                {error, Reason} ->
                    {error, Reason};
                {ok, Json} ->
                    Creds = jsx:decode(Json),
                    Record = #metadata_credentials
                        {access_key_id = binary_to_list(proplists:get_value(<<"AccessKeyId">>, Creds)),
                         secret_access_key = binary_to_list(proplists:get_value(<<"SecretAccessKey">>, Creds)),
                         security_token = binary_to_list(proplists:get_value(<<"Token">>, Creds)),
                         expiration_gregorian_seconds = timestamp_to_gregorian_seconds(
                                                          proplists:get_value(<<"Expiration">>, Creds))},
                    application:set_env(erlcloud, metadata_credentials, Record),
                    {ok, Record}
            end
    end.

port_to_str(Port) when is_integer(Port) ->
    integer_to_list(Port);
port_to_str(Port) when is_list(Port) ->
    Port.

-spec http_body({ok, tuple()} | {error, term()})
               -> {ok, binary()} | {error, tuple()}.
%% Extract the body and do error handling on the return of a httpc:request call.
http_body(Return) ->
    case http_headers_body(Return) of
        {ok, {_, Body}} ->
            {ok, Body};
        {error, Reason} ->
            {error, Reason}
    end.

-type headers() :: [{string(), string()}].
-spec http_headers_body({ok, tuple()} | {error, term()})
                       -> {ok, {headers(), binary()}} | {error, tuple()}.
%% Extract the headers and body and do error handling on the return of a httpc:request call.
http_headers_body({ok, {{OKStatus, _StatusLine}, Headers, Body}})
  when OKStatus >= 200, OKStatus =< 299 ->
    {ok, {Headers, Body}};
http_headers_body({ok, {{Status, StatusLine}, _Headers, Body}}) ->
    {error, {http_error, Status, StatusLine, Body}};
http_headers_body({error, Reason}) ->
    {error, {socket_error, Reason}}.

timeout(#aws_config{timeout = undefined}) ->
    ?DEFAULT_TIMEOUT;
timeout(#aws_config{timeout = Timeout}) ->
    Timeout.

%% Convert an aws_request record to return value as returned by http_headers_body
request_to_return(#aws_request{response_type = ok,
                               response_headers = Headers,
                               response_body = Body}) ->
    {ok, {[ {string:to_lower(H), V} || {H, V} <- Headers ], Body}};
request_to_return(#aws_request{response_type = error,
                               error_type = httpc,
                               httpc_error_reason = Reason}) ->
    {error, {socket_error, Reason}};
request_to_return(#aws_request{response_type = error,
                               error_type = aws,
                               response_status = Status,
                               response_status_line = StatusLine,
                               response_body = Body,
                               response_headers = Headers}) ->
    {error, {http_error, Status, StatusLine, Body, Headers}}.

%% http://docs.aws.amazon.com/general/latest/gr/signature-version-4.html
-spec sign_v4_headers(aws_config(), headers(), binary(), string(), string()) -> headers().
sign_v4_headers(Config, Headers, Payload, Region, Service) ->
    sign_v4(post, "/", Config, Headers, Payload, Region, Service, []).

-spec sign_v4(atom(), list(), aws_config(), headers(), binary(), string(), string(), list()) -> headers().
sign_v4(Method, Uri, Config, Headers, Payload, Region, Service, QueryParams) ->
    Date = iso_8601_basic_time(),
    PayloadHash = hash_encode(Payload),
    Headers1 = [{"x-amz-content-sha256", PayloadHash}, {"x-amz-date", Date} | Headers],
    Headers2 = case Config#aws_config.security_token of
                   undefined -> Headers1;
                   Token -> [{"x-amz-security-token", Token} | Headers1]
               end,
    {Request, SignedHeaders} = canonical_request(Method, Uri, QueryParams, Headers2, PayloadHash),
    CredentialScope = credential_scope(Date, Region, Service),
    ToSign = to_sign(Date, CredentialScope, Request),
    SigningKey = signing_key(Config, Date, Region, Service),
    Signature = base16(erlcloud_util:sha256_mac( SigningKey, ToSign)),
    Authorization = authorization(Config, CredentialScope, SignedHeaders, Signature),
    [{"Authorization", lists:flatten(Authorization)} | Headers2].

iso_8601_basic_time() ->
    {{Year,Month,Day},{Hour,Min,Sec}} = calendar:now_to_universal_time(os:timestamp()),
    lists:flatten(io_lib:format(
                    "~4.10.0B~2.10.0B~2.10.0BT~2.10.0B~2.10.0B~2.10.0BZ",
                    [Year, Month, Day, Hour, Min, Sec])).

canonical_request(Method, CanonicalURI, QParams, Headers, PayloadHash) ->
    {CanonicalHeaders, SignedHeaders} = canonical_headers(Headers),
    CanonicalQueryString = canonical_query_string(QParams),
    {[string:to_upper(atom_to_list(Method)), $\n,
      CanonicalURI, $\n,
      CanonicalQueryString, $\n,
      CanonicalHeaders, $\n,
      SignedHeaders, $\n,
      PayloadHash],
     SignedHeaders}.

canonical_headers(Headers) ->
    Normalized = [{string:to_lower(Name), trimall(Value)} || {Name, Value} <- Headers],
    Sorted = lists:keysort(1, Normalized),
    Canonical = [[Name, $:, Value, $\n] || {Name, Value} <- Sorted],
    Signed = string:join([Name || {Name, _} <- Sorted], ";"),
    {Canonical, Signed}.

%% @doc calculate canonical query string out of query params and according to v4 documentation
canonical_query_string([]) ->
    "";
canonical_query_string(Params) ->
    Normalized = [{erlcloud_http:url_encode(Name), erlcloud_http:url_encode(erlcloud_http:value_to_string(Value))} || {Name, Value} <- Params],
    Sorted = lists:keysort(1, Normalized),
    string:join([case Value of
                     [] -> [Key, "="];
                     _ -> [Key, "=", Value]
                 end
                 || {Key, Value} <- Sorted, Value =/= none, Value =/= undefined], "&").

trimall(Value) ->
    %% TODO - remove excess internal whitespace in header values
    re:replace(Value, "(^\\s+)|(\\s+$)", "", [global]).

hash_encode(Data) ->
    Hash = erlcloud_util:sha256( Data),
    base16(Hash).

base16(Data) ->
    io_lib:format("~64.16.0b", [binary:decode_unsigned(Data)]).

credential_scope(Date, Region, Service) ->
    DateOnly = string:left(Date, 8),
    [DateOnly, $/, Region, $/, Service, "/aws4_request"].

to_sign(Date, CredentialScope, Request) ->
    ["AWS4-HMAC-SHA256\n",
     Date, $\n,
     CredentialScope, $\n,
     hash_encode(Request)].

signing_key(Config, Date, Region, Service) ->
    %% TODO cache the signing key so we don't have to recompute for every request
    DateOnly = string:left(Date, 8),
    KDate = erlcloud_util:sha256_mac( "AWS4" ++ Config#aws_config.secret_access_key, DateOnly),
    KRegion = erlcloud_util:sha256_mac( KDate, Region),
    KService = erlcloud_util:sha256_mac( KRegion, Service),
    erlcloud_util:sha256_mac( KService, "aws4_request").

authorization(Config, CredentialScope, SignedHeaders, Signature) ->
    ["AWS4-HMAC-SHA256"
     " Credential=", Config#aws_config.access_key_id, $/, CredentialScope, $,,
     " SignedHeaders=", SignedHeaders, $,,
     " Signature=", Signature].

%% This function fetches http://status.aws.amazon.com/data.json
%% and examine "current" section for on going AWS issues/failures.
%% Example of a return status:
%% [{<<"service_name">>,
%%   <<"Amazon Elastic Compute Cloud (Frankfurt)">>},
%%  {<<"summary">>,<<"[RESOLVED] Internet Connectivity ">>},
%%  {<<"date">>,<<"1436972949">>},
%%  {<<"status">>,1},
%%  {<<"details">>,<<>>},
%%  {<<"description">>,
%%   <<"<div><span class=\"yellowfg\"> 8:22 AM PDT</span>&nbsp;Between 7:55 AM PDT and 8:05 AM PDT we experienced Internet connectivity issues for some instances in the EU-CENTRAL-1 Region. The issue has been resolved and the service is operating normally.</div>">>},
%%  {<<"service">>,<<"ec2-eu-central-1">>}]
%%
%% <<"status">> field values are the following:
%%  0 - service is operating normally;
%%  1 - performance issues;
%%  2 - service disruption.
-spec get_service_status(list(string())) -> ok | list().
get_service_status(ServiceNames) when is_list(ServiceNames) ->
    {ok, Json} = aws_request_form(get, "http", "status.aws.amazon.com", undefined,
        "/data.json", "", [], default_config()),

    case get_filtered_statuses(ServiceNames,
            proplists:get_value(<<"current">>, jsx:decode(Json)))
    of
        [] -> ok;
        ReturnStatuses -> ReturnStatuses
    end.

get_filtered_statuses(ServiceNames, Statuses) ->
    lists:filter(
        fun(S)->
            lists:any(
                fun(InputService)->
                    ServiceNameBin = list_to_binary(InputService),
                    ServiceNameLen = byte_size(ServiceNameBin),
                    case proplists:get_value(<<"service">>, S) of
                        <<ServiceNameBin:ServiceNameLen/binary, _/binary>> -> true;
                        _ -> false
                    end
                end,
            ServiceNames)
        end,
    Statuses).

-spec is_throttling_error_response(aws_request()) -> true | false.
is_throttling_error_response(RequestResponse) ->
    #aws_request{
         response_type = error,
         error_type = aws,
         response_body = RespBody} = RequestResponse,
  
    case binary:match(RespBody, <<"Throttling">>) of
        nomatch ->
            false;
        _ ->
            true
    end.<|MERGE_RESOLUTION|>--- conflicted
+++ resolved
@@ -201,7 +201,6 @@
         case Method of
             M when M =:= get orelse M =:= head orelse M =:= delete ->
                 Req = lists:flatten([URL, $?, Form]),
-<<<<<<< HEAD
                 AwsRequest = #aws_request{uri = Req, 
                                           method = M,
                                           request_headers = Headers,
@@ -213,15 +212,6 @@
                                           request_headers = Headers,
                                           request_body = Form},
                 erlcloud_retry:request(Config, AwsRequest, ResultFun)
-=======
-                erlcloud_httpc:request(
-                  Req, get, Headers, <<>>, timeout(Config), Config);
-            _ ->
-                erlcloud_httpc:request(
-                  lists:flatten(URL), Method,
-                  [{<<"content-type">>, <<"application/x-www-form-urlencoded; charset=utf-8">>} | Headers],
-                  list_to_binary(Form), timeout(Config), Config)
->>>>>>> dfe410b5
         end,
 
     case request_to_return(Response) of
