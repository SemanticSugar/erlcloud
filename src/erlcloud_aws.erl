--- conflicted
+++ resolved
@@ -17,12 +17,9 @@
          sign_v4_headers/5,
          sign_v4/8,
          get_service_status/1,
-<<<<<<< HEAD
-         is_throttling_error_response/1
-=======
+         is_throttling_error_response/1,
          get_timeout/1,
          profile/0, profile/1, profile/2
->>>>>>> e6d09238
 ]).
 
 -include("erlcloud.hrl").
@@ -216,7 +213,6 @@
         case Method of
             M when M =:= get orelse M =:= head orelse M =:= delete ->
                 Req = lists:flatten([URL, $?, Form]),
-<<<<<<< HEAD
                 AwsRequest = #aws_request{uri = Req, 
                                           method = M,
                                           request_headers = Headers,
@@ -228,15 +224,6 @@
                                           request_headers = Headers,
                                           request_body = Form},
                 erlcloud_retry:request(Config, AwsRequest, ResultFun)
-=======
-                erlcloud_httpc:request(
-                  Req, get, Headers, <<>>, get_timeout(Config), Config);
-            _ ->
-                erlcloud_httpc:request(
-                  lists:flatten(URL), Method,
-                  [{<<"content-type">>, <<"application/x-www-form-urlencoded; charset=utf-8">>} | Headers],
-                  list_to_binary(Form), get_timeout(Config), Config)
->>>>>>> e6d09238
         end,
 
     case request_to_return(Response) of
@@ -663,7 +650,6 @@
                 end,
             ServiceNames)
         end,
-<<<<<<< HEAD
     Statuses).
 
 -spec is_throttling_error_response(aws_request()) -> true | false.
@@ -679,8 +665,6 @@
         _ ->
             true
     end.
-=======
-        Statuses).
 
 
 %%%---------------------------------------------------------------------------
@@ -871,5 +855,4 @@
 
 error_msg( Format, Values ) ->
     Error = iolist_to_binary( io_lib:format( Format, Values ) ),
-    throw( {error, Error} ).
->>>>>>> e6d09238
+    throw( {error, Error} ).