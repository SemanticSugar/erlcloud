-module(erlcloud_aws).

-export([aws_request/5, aws_request/6, aws_request/7, aws_request/8,
         aws_request_xml/5, aws_request_xml/6, aws_request_xml/7, aws_request_xml/8,
         aws_request2/7,
         aws_request_xml2/5, aws_request_xml2/7,
         aws_request4/8, aws_request4/9,
         aws_request_xml4/6, aws_request_xml4/8,
         aws_region_from_host/1,
         aws_request_form/8,
         aws_request_form_raw/8,
         param_list/2, default_config/0, auto_config/0, auto_config/1,
         update_config/1,clear_config/1, clear_expired_configs/0,
         service_config/3, service_host/2,
         configure/1, format_timestamp/1,
         http_headers_body/1,
         http_body/1,
         request_to_return/1,
         sign_v4_headers/5,
         sign_v4/8,
         get_service_status/1,
         is_throttling_error_response/1,
         get_timeout/1,
         profile/0, profile/1, profile/2
]).

-include("erlcloud.hrl").
-include("erlcloud_aws.hrl").

-define(ERLCLOUD_RETRY_TIMEOUT, 10000).
-define(GREGORIAN_EPOCH_OFFSET, 62167219200).

-record(metadata_credentials, {
         access_key_id :: string(),
         secret_access_key :: string(),
         security_token=undefined :: string(),
         expiration_gregorian_seconds :: integer()
}).

-record(role_credentials, {
         access_key_id :: string(),
         secret_access_key :: string(),
         session_token = undefined :: string(),
         expiration_gregorian_seconds :: integer()
}).

-record(profile_options, {
         session_name :: string(),
         session_secs :: 900..3600,
         external_id :: string()
}).

aws_request_xml(Method, Host, Path, Params, #aws_config{} = Config) ->
    Body = aws_request(Method, Host, Path, Params, Config),
    element(1, xmerl_scan:string(binary_to_list(Body))).
aws_request_xml(Method, Host, Path, Params, AccessKeyID, SecretAccessKey) ->
    Body = aws_request(Method, Host, Path, Params, AccessKeyID, SecretAccessKey),
    element(1, xmerl_scan:string(binary_to_list(Body))).
aws_request_xml(Method, Protocol, Host, Port, Path, Params, #aws_config{} = Config) ->
    Body = aws_request(Method, Protocol, Host, Port, Path, Params, Config),
    element(1, xmerl_scan:string(binary_to_list(Body))).
aws_request_xml(Method, Protocol, Host, Port, Path, Params, AccessKeyID, SecretAccessKey) ->
    Body = aws_request(Method, Protocol, Host, Port, Path, Params, AccessKeyID, SecretAccessKey),
    element(1, xmerl_scan:string(binary_to_list(Body))).

aws_request_xml2(Method, Host, Path, Params, #aws_config{} = Config) ->
    aws_request_xml2(Method, undefined, Host, undefined, Path, Params, Config).
aws_request_xml2(Method, Protocol, Host, Port, Path, Params, #aws_config{} = Config) ->
    case aws_request2(Method, Protocol, Host, Port, Path, Params, Config) of
        {ok, Body} ->
            {ok, element(1, xmerl_scan:string(binary_to_list(Body)))};
        {error, Reason} ->
            {error, Reason}
    end.

aws_request_xml4(Method, Host, Path, Params, Service, #aws_config{} = Config) ->
    aws_request_xml4(Method, undefined, Host, undefined, Path, Params, Service, Config).
aws_request_xml4(Method, Protocol, Host, Port, Path, Params, Service, #aws_config{} = Config) ->
    case aws_request4(Method, Protocol, Host, Port, Path, Params, Service, Config) of
        {ok, Body} ->
            {ok, element(1, xmerl_scan:string(binary_to_list(Body)))};
        {error, Reason} ->
            {error, Reason}
    end.

aws_request(Method, Host, Path, Params, #aws_config{} = Config) ->
    aws_request(Method, undefined, Host, undefined, Path, Params, Config).
aws_request(Method, Host, Path, Params, AccessKeyID, SecretAccessKey) ->
    aws_request(Method, undefined, Host, undefined, Path, Params, AccessKeyID, SecretAccessKey).
aws_request(Method, Protocol, Host, Port, Path, Params, #aws_config{} = Config) ->
    case aws_request2(Method, Protocol, Host, Port, Path, Params, Config) of
        {ok, Body} ->
            Body;
        {error, Reason} ->
            erlang:error({aws_error, Reason})
    end.
aws_request(Method, Protocol, Host, Port, Path, Params, AccessKeyID, SecretAccessKey) ->
    aws_request(Method, Protocol, Host, Port, Path, Params,
                #aws_config{access_key_id = AccessKeyID, secret_access_key = SecretAccessKey}).

%% aws_request2 returns {ok, Body} or {error, Reason} instead of throwing as aws_request does
%% This is the preferred pattern for new APIs
aws_request2(Method, Protocol, Host, Port, Path, Params, Config) ->
    case update_config(Config) of
        {ok, Config1} ->
            aws_request2_no_update(Method, Protocol, Host, Port, Path, Params, Config1);
        {error, Reason} ->
            {error, Reason}
    end.

aws_request2_no_update(Method, Protocol, Host, Port, Path, Params, #aws_config{} = Config) ->
    Timestamp = format_timestamp(erlang:universaltime()),
    QParams = lists:sort(
                [{"Timestamp", Timestamp},
                 {"SignatureVersion", "2"},
                 {"SignatureMethod", "HmacSHA1"},
                 {"AWSAccessKeyId", Config#aws_config.access_key_id}|Params] ++
                    case Config#aws_config.security_token of
                        undefined -> [];
                        Token -> [{"SecurityToken", Token}]
                    end),

    QueryToSign = erlcloud_http:make_query_string(QParams),
    RequestToSign = [string:to_upper(atom_to_list(Method)), $\n,
                     string:to_lower(Host), $\n, Path, $\n, QueryToSign],
    Signature = base64:encode(erlcloud_util:sha_mac(Config#aws_config.secret_access_key, RequestToSign)),

    Query = [QueryToSign, "&Signature=", erlcloud_http:url_encode(Signature)],

    aws_request_form(Method, Protocol, Host, Port, Path, Query, [], Config).

aws_region_from_host(Host) ->
    case string:tokens(Host, ".") of
        %% the aws endpoint can vary depending on the region
        %% we need to account for that:
        %%  us-west-2: s3.us-west-2.amazonaws.com
        %%  cn-north-1 (AWS China): s3.cn-north-1.amazonaws.com.cn
        %% it's assumed that the first element is the aws service (s3, ec2, etc),
        %% the second is the region identifier, the rest is ignored
        %% the exception (of course) is the dynamodb streams which follows a different
        %% format
        ["streams", "dynamodb", Value | _Rest] ->
            Value;
        ["metering", "marketplace", Value | _Rest] ->
            Value;
        [_, Value, _, _ | _Rest] ->
            Value;
        _ ->
            application:get_env(erlcloud, aws_region, "us-east-1")
    end.

aws_request4(Method, Protocol, Host, Port, Path, Params, Service, Config) ->
    aws_request4(Method, Protocol, Host, Port, Path, Params, Service, [], Config).

aws_request4(Method, Protocol, Host, Port, Path, Params, Service, Headers, Config) ->
    case update_config(Config) of
        {ok, Config1} ->
            aws_request4_no_update(Method, Protocol, Host, Port, Path, Params,
                                   Service, Headers, Config1);
        {error, Reason} ->
            {error, Reason}
    end.

aws_request4_no_update(Method, Protocol, Host, Port, Path, Params, Service,
                       Headers, #aws_config{aws_region = AwsRegion} = Config) ->
    Query = erlcloud_http:make_query_string(Params),
<<<<<<< HEAD
    Region = aws_region_from_host(Host),
    Uri = erlcloud_http:url_encode_loose(Path),
=======
    Region = case AwsRegion of
      undefined -> aws_region_from_host(Host);
      _ -> AwsRegion
    end,
>>>>>>> 0e2fe358
    SignedHeaders = case Method of
        M when M =:= get orelse M =:= head orelse M =:= delete ->
            sign_v4(M, Uri, Config, [{"host", Host}],
                    [], Region, Service, Params);
        _ ->
            sign_v4(Method, Uri, Config,
                    [{"host", Host}], list_to_binary(Query),
                    Region, Service, [])
    end,
    aws_request_form(Method, Protocol, Host, Port, Path, Query,
                     SignedHeaders ++ Headers, Config).


-spec aws_request_form(Method :: atom(), Protocol :: undefined | string(), Host :: string(),
                        Port :: undefined | integer() | string(), Path :: string(), Form :: string(),
                        Headers :: list(), Config :: aws_config()) -> {ok, binary()} | {error, tuple()}.
aws_request_form(Method, Protocol, Host, Port, Path, Form, Headers, Config) ->
    RequestHeaders = [{"content-type",
                      "application/x-www-form-urlencoded; charset=utf-8"} |
                     Headers],
    Scheme = case Protocol of
        undefined -> "https://";
        _ -> [Protocol, "://"]
    end,
    aws_request_form_raw(Method, Scheme, Host, Port, Path, list_to_binary(Form), RequestHeaders, Config).

-spec aws_request_form_raw(Method :: atom(), Scheme :: string() | [string()],
                        Host :: string(), Port :: undefined | integer() | string(),
                        Path :: string(), Form :: iodata(), Headers :: list(),
                        Config :: aws_config()) -> {ok, binary()} | {error, tuple()}.
aws_request_form_raw(Method, Scheme, Host, Port, Path, Form, Headers, Config) ->
    URL = case Port of
        undefined -> [Scheme, Host, Path];
        _ -> [Scheme, Host, $:, port_to_str(Port), Path]
    end,

    ResultFun =
        fun(#aws_request{response_type = ok} = Request) ->
                Request;
           (#aws_request{response_type = error,
                         error_type = aws,
                         response_status = Status} = Request) when
                %% Retry conflicting operations 409,Conflict and 500s.
                    Status == 409; Status >= 500 ->
                Request#aws_request{should_retry = true};
           (#aws_request{response_type = error,
                         error_type = aws,
                         response_status = Status} = Request) when
                %% Retry for 400, Bad Request is needed due to Amazon
                %% returns it in case of throttling
                    Status == 400 ->
                ShouldRetry = is_throttling_error_response(Request),
                Request#aws_request{should_retry = ShouldRetry};
           (#aws_request{response_type = error} = Request) ->
                Request#aws_request{should_retry = false}
        end,

    %% Note: httpc MUST be used with {timeout, timeout()} option
    %%       Many timeout related failures is observed at prod env
    %%       when library is used in 24/7 manner
    Response =
        case Method of
            M when M =:= get orelse M =:= head orelse M =:= delete ->
                Req = lists:flatten([URL, $?, Form]),
                AwsRequest = #aws_request{uri = Req,
                                          method = M,
                                          request_headers = Headers,
                                          request_body = <<>>},
                erlcloud_retry:request(Config, AwsRequest, ResultFun);
            _ ->
                AwsRequest = #aws_request{uri = lists:flatten(URL),
                                          method = Method,
                                          request_headers = Headers,
                                          request_body = Form},
                erlcloud_retry:request(Config, AwsRequest, ResultFun)
        end,

    case request_to_return(Response) of
        {ok, {_, Body}} ->
            {ok, Body};
        {error, {Error, StatusCode, StatusLine, Body, _Headers}} ->
            {error, {Error, StatusCode, StatusLine, Body}};
        {error, Reason} ->
            {error, Reason}
    end.

param_list([], _Key) -> [];
param_list(Values, Key) when is_tuple(Key) ->
    Seq = lists:seq(1, size(Key)),
    lists:flatten(
      [[{lists:append([element(J, Key), ".", integer_to_list(I)]),
         element(J, Value)} || J <- Seq] ||
          {I, Value} <- lists:zip(lists:seq(1, length(Values)), Values)]
     );
param_list([[{_, _}|_]|_] = Values, Key) ->
    lists:flatten(
      [[{lists:flatten([Key, $., integer_to_list(I), $., SubKey]),
         value_to_string(Value)} || {SubKey, Value} <- SValues] ||
          {I, SValues} <- lists:zip(lists:seq(1, length(Values)), Values)]
     );
param_list(Values, Key) ->
    [{lists:flatten([Key, $., integer_to_list(I)]), Value} ||
        {I, Value} <- lists:zip(lists:seq(1, length(Values)), Values)].

value_to_string(Float) when is_float(Float) -> float_to_list(Float);
value_to_string(Integer) when is_integer(Integer) -> integer_to_list(Integer);
value_to_string(Atom) when is_atom(Atom) -> atom_to_list(Atom);
value_to_string(Binary) when is_binary(Binary) -> Binary;
value_to_string(String) when is_list(String) -> String;
value_to_string({{_Yr, _Mo, _Da}, {_Hr, _Min, _Sec}} = Timestamp) -> format_timestamp(Timestamp).

format_timestamp({{Yr, Mo, Da}, {H, M, S}}) ->
    lists:flatten(
      io_lib:format("~4.10.0b-~2.10.0b-~2.10.0bT~2.10.0b:~2.10.0b:~2.10.0bZ",
                    [Yr, Mo, Da, H, M, S])).

%%%---------------------------------------------------------------------------
-spec default_config() -> aws_config().
%%%---------------------------------------------------------------------------
%% @doc Generate a default config
%%
%% This function will generate a default configuration, using credentials
%% available in the environment, if available.  If no credentials are
%% available then this will just return a default <code>#aws_config{}</code>
%% record.
%% The credentials are; Id, Key, Token, and Region. For each credential we
%% will first look for the environment variables "AWS_ACCESS_KEY_ID",
%% "AWS_SECRET_ACCESS_KEY", "AWS_SECURITY_TOKEN", and "AWS_REGION",
%% respectively. If no value is found, we look at the erlcloud application
%% environment for the keys aws_access_key_id, aws_secret_access_key,
%% aws_security_token, and aws_region, respectively. If still no value is
%% found, it will default to 'undefined'.
%% Id, Key, and Token will be set in #aws_config{}, in the fields
%% access_key_id, secret_access_key, and security_token, respectively.
%% If Region is set, we will attempt to set the appropriate URL for this
%% region for each service.

%% check the cache
default_config() ->
    case get(aws_config) of
        undefined -> default_config_wrap();
        Config -> Config
    end.

default_config_wrap() ->
    Id = default_config_get("AWS_ACCESS_KEY_ID", aws_access_key_id),
    Key = default_config_get("AWS_SECRET_ACCESS_KEY", aws_secret_access_key),
    Token = default_config_get("AWS_SECURITY_TOKEN", aws_security_token),
    Region = default_config_get("AWS_REGION", aws_region),
    default_config_region(default_config_assert(Id, Key, Token), Region).

%% try to get config value from OS env, failing that try app env, else
%% return undefined
default_config_get(OsVar, EnvVar) ->
    case {os:getenv(OsVar), application:get_env(erlcloud, EnvVar)} of
        {OsVal,  _} when OsVal /= false -> OsVal;
        {_, {ok, EnvVal}} -> EnvVal;
        _ -> undefined
    end.

default_config_assert(undefined, _Key, _Token) -> #aws_config{};
default_config_assert(_Id, undefined, _Token) -> #aws_config{};
default_config_assert(Id, Key, Token) ->
    #aws_config{access_key_id = Id,
                secret_access_key = Key,
                security_token = Token}.

%% call service_config/3 with our Region for all services
default_config_region(undefined, _) ->
    undefined;
default_config_region(AwsConfig, undefined) ->
    AwsConfig;
default_config_region(AwsConfig, Region) ->
    ConfF = fun(Service, C0) -> service_config(Service, Region, C0) end,
    lists:foldl(ConfF, AwsConfig, default_config_region_services()).

%% horrible hack to get a list of service names, assuming that if a key in
%% #aws_config{} ends with "_host", the prefix is a service (except
%% s3_bucket_after_host).
default_config_region_services() ->
    Fields = record_info(fields, aws_config),
    Ts = [lists:reverse(string:tokens(atom_to_list(F), "_")) || F <- Fields],
    Ss = [list_to_atom(string:join(lists:reverse(R), "_")) || ["host"|R] <- Ts],
    [S || S <- Ss, S =/= s3_bucket_after].

%%%---------------------------------------------------------------------------
-spec auto_config() -> {ok, aws_config()} | undefined.
%%%---------------------------------------------------------------------------
%% @doc Generate config using the best available credentials
%%
%% This function will generate a valid <code>#aws_config{}</code> based on
%% the best available credentials source in the current environment.  The
%% following sources of credentials will be used, in order:
%%
%% <ol>
%%   <li>Environment Variables
%%     <p>An Id, Key and optionally Token, will be sourced from the
%%     environment variables <code>AWS_ACCESS_KEY_ID</code>,
%%     <code>AWS_SECRET_ACCESS_KEY</code> and
%%     <code>AWS_SECURITY_TOKEN</code> respectively.  Both the Id and Key
%%     values must be non-empty for this form of credentials to be considered
%%     valid.</p>
%%   </li>
%%
%%   <li>User Profile
%%     <p>The default user profile credentials will be sourced using the
%%     {@link profile/0} function, if available for the current user.</p>
%%   </li>
%%
%%   <li>ECS Task Role
%%     <p>The credentials available via ECS Task Role will be sourced, if
%%     available.</p>
%%   </li>
%%
%%   <li>Host Metadata
%%     <p>The credentials available via host metadata will be sourced, if
%%     available.</p>
%%   </li>
%% </ol>
%%
%% Alike {@link default_config/0} this function will also check <code>AWS_REGION</code> variable and
%% will try to set the appropriate URL for this region for each service.
%%
%% If none of these credential sources are available, this function will
%% return <code>undefined</code>.
%%
auto_config() ->
    auto_config( [] ).


%%%---------------------------------------------------------------------------
-spec auto_config( ProfileOptions :: [{profile, atom()} | profile_option()]) ->
                         {ok, aws_config()} | undefined.
%%%---------------------------------------------------------------------------
%% @doc Generate config using the best available credentials
%%
%% This function works the same as {@link auto_config/0}, but if credentials
%% are developed from <em>User Profile</em> as the source, the
%% <code>Options</code> parameter provided will be used to control the
%% behavior.  The credential profile name choosen can be controlled by
%% providing <code>{profile, atom()}</code> as part of the options, and if
%% not specified the <code>default</code> profile will be used.
%%
%% @see profile/2
%%
auto_config( ProfileOptions ) ->
    {ok, Cfg } = case config_env() of
        {ok, _Config} = Result -> Result;
        {error, _} -> auto_config_profile( ProfileOptions )
    end,
    {ok, default_config_region(Cfg, default_config_get("AWS_REGION", aws_region))}.

auto_config_profile( ProfileOptions ) ->
    Profile = proplists:get_value( profile, ProfileOptions, default ),
    case profile( Profile, ProfileOptions ) of
        {ok, _Config} = Result -> Result;
        {error, _} -> auto_config_task_metadata()
    end.

auto_config_task_metadata() ->
    case config_metadata(task_credentials) of
        {ok, _Config} = Result -> Result;
        {error, _} -> auto_config_metadata()
    end.

auto_config_metadata() ->
    case config_metadata(instance_metadata) of
        {ok, _Config} = Result -> Result;
        {error, _} -> undefined
    end.


config_env() ->
    case {os:getenv("AWS_ACCESS_KEY_ID"), os:getenv("AWS_SECRET_ACCESS_KEY"),
          os:getenv("AWS_SECURITY_TOKEN")} of
        {KeyId, Secret, T} when is_list(KeyId), is_list(Secret) ->
            Token = if is_list(T) -> T; true -> undefined end,
            Config = #aws_config{access_key_id = KeyId,
                                 secret_access_key = Secret,
                                 security_token = Token},
            {ok, Config};
        _ -> {error, environment_config_unavailable}
    end.

-spec config_metadata(task_credentials | instance_metadata) -> {ok, #metadata_credentials{}} | {error, atom()}.
config_metadata(Source) ->
    Config = #aws_config{},
    case get_metadata_credentials( Source, Config ) of
        {ok, #metadata_credentials{
                access_key_id = Id,
                secret_access_key = Secret,
                security_token = Token,
                expiration_gregorian_seconds = GregorianSecs}} ->
            EpochTimeout = GregorianSecs - ?GREGORIAN_EPOCH_OFFSET,
            {ok, Config#aws_config {
                   access_key_id = Id, secret_access_key = Secret,
                   security_token = Token, expiration = EpochTimeout }};
        {error, _Reason} = Error -> Error
    end.

-spec update_config(aws_config()) -> {ok, aws_config()} | {error, term()}.
update_config(#aws_config{assume_role =
                          #aws_assume_role{role_arn = RoleArn}} = Config)
    when RoleArn /= undefined ->
    %% The assume role options are defined lets try to assume a role
    case get_role_credentials(Config) of
        {error, Reason} ->
            {error, Reason};
        {ok, Credentials} ->
            {ok, Config#aws_config {
                access_key_id = Credentials#role_credentials.access_key_id,
                secret_access_key = Credentials#role_credentials.secret_access_key,
                security_token = Credentials#role_credentials.session_token}}
    end;
update_config(#aws_config{access_key_id = KeyId} = Config)
  when is_list(KeyId), KeyId /= [] ->
    %% In order to support caching of the aws_config, we could store the expiration_time
    %% and check it here. If it is about to expire (within 5 minutes is what boto uses)
    %% then we should get the new config.
    {ok, Config};
update_config(#aws_config{} = Config) ->
    %% AccessKey is not set. Try to read from ECS and than metadata.
    case get_metadata_credentials(task_credentials, Config) of
        {error, _} ->
            case get_metadata_credentials(instance_metadata, Config) of
                {error, _} = Error -> Error;
                {ok, Credentials} ->
                    {ok, Config#aws_config {
                           access_key_id = Credentials#metadata_credentials.access_key_id,
                           secret_access_key = Credentials#metadata_credentials.secret_access_key,
                           security_token = Credentials#metadata_credentials.security_token}}
            end;
        {ok, Credentials} ->
            {ok, Config#aws_config {
                   access_key_id = Credentials#metadata_credentials.access_key_id,
                   secret_access_key = Credentials#metadata_credentials.secret_access_key,
                   security_token = Credentials#metadata_credentials.security_token}}
    end.

-spec clear_config(aws_config()) -> ok.
clear_config(#aws_config{assume_role = #aws_assume_role{role_arn = Arn, external_id = ExtId}}) ->
    application:unset_env(erlcloud, {role_credentials, Arn, ExtId}).

-spec clear_expired_configs() -> ok.
clear_expired_configs() ->
    Env = application:get_all_env(erlcloud),
    Now = calendar:datetime_to_gregorian_seconds(calendar:universal_time()),
    [application:unset_env(erlcloud, {role_credentials, Arn, ExtId}) ||
            {{role_credentials, Arn, ExtId},
              #role_credentials{expiration_gregorian_seconds = Ts}} <- Env,
        Ts < Now],
    ok.


%%%---------------------------------------------------------------------------
-spec service_config( Service :: atom() | string() | binary(),
                      Region :: atom() | string() | binary(),
                      Config :: #aws_config{} ) -> #aws_config{}.
%%%---------------------------------------------------------------------------
%% @doc Generate config updated to work with specified AWS service and region
%%
%% This function will generate a new configuration, based on the one
%% provided, and configured to access the specified AWS service in the
%% specified region.  If called for a service without a region based
%% endpoint, the config provided will be returned unaltered.
%%
%% If an invalid service name is provided, then this will throw an error,
%% presuming that this is just a coding error.  This behavior allows the
%% chaining of calls to this interface to allow concise configuraiton of a
%% config for multiple services.
%%
service_config( Service, Region, Config ) when is_atom(Service) ->
    service_config( atom_to_binary(Service, latin1), Region, Config );
service_config( Service, Region, Config ) when is_list(Service) ->
    service_config( list_to_binary(Service), Region, Config );
service_config( Service, Region, Config ) when is_atom(Region) ->
    service_config( Service, atom_to_binary(Region, latin1), Config );
service_config( Service, Region, Config ) when is_list(Region) ->
    service_config( Service, list_to_binary(Region), Config );
service_config( <<"as">>, Region, Config ) ->
    service_config( <<"autoscaling">>, Region, Config );
service_config( <<"autoscaling">> = Service, Region, Config ) ->
    Host = service_host( Service, Region ),
    Config#aws_config{ as_host = Host , autoscaling_host = Host};
service_config( <<"cloudformation">> = Service, Region, Config ) ->
    Host = service_host( Service, Region ),
    Config#aws_config{ cloudformation_host = Host };
service_config( <<"cfn">>, Region, Config ) ->
    service_config( <<"cloudformation">>, Region, Config );
service_config( <<"cloudfront">>, _Region, Config ) -> Config;
service_config( <<"cloudsearch">> = Service, Region, Config ) ->
    Host = service_host( Service, Region ),
    Config#aws_config{ cloudsearch_host = Host };
service_config( <<"cloudtrail">> = Service, Region, Config ) ->
    Host = service_host( Service, Region ),
    Config#aws_config{ cloudtrail_host = Host };
service_config( <<"dynamodb">> = Service, Region, Config ) ->
    Host = service_host( Service, Region ),
    Config#aws_config{ ddb_host = Host };
service_config( <<"directconnect">> = Service, Region, Config ) ->
    Host = service_host( Service, Region ),
    Config#aws_config{ directconnect_host = Host };
service_config( <<"ddb">>, Region, Config ) ->
    service_config( <<"dynamodb">>, Region, Config );
service_config( <<"ddb_streams">>, Region, Config ) ->
    service_config( <<"streams.dynamodb">>, Region, Config );
service_config( <<"streams.dynamodb">> = Service, Region, Config ) ->
    Host = service_host( Service, Region ),
    Config#aws_config{ ddb_streams_host = Host };
service_config( <<"ec2">> = Service, Region, Config ) ->
    Host = service_host( Service, Region ),
    Config#aws_config{ ec2_host = Host };
service_config( <<"ecs">> = Service, Region, Config ) ->
    Host = service_host( Service, Region ),
    Config#aws_config{ ecs_host = Host };
service_config( <<"elasticloadbalancing">> = Service, Region, Config ) ->
    Host = service_host( Service, Region ),
    Config#aws_config{ elb_host = Host };
service_config( <<"elb">>, Region, Config ) ->
    service_config( <<"elasticloadbalancing">>, Region, Config );
service_config( <<"elasticmapreduce">> = Service, Region, Config ) ->
    Host = service_host( Service, Region ),
    Config#aws_config{ emr_host = Host };
service_config( <<"emr">>, Region, Config ) ->
    service_config( <<"elasticmapreduce">>, Region, Config );
service_config( <<"iam">> = Service, <<"cn-north-1">> = Region, Config ) ->
    Host = service_host( Service, Region ),
    Config#aws_config{ iam_host = Host };
service_config( <<"iam">>, _Region, Config ) -> Config;
service_config( <<"inspector">> = Service, Region, Config ) ->
    Host = service_host( Service, Region ),
    Config#aws_config{ inspector_host = Host };
service_config( <<"kinesis">> = Service, Region, Config ) ->
    Host = service_host( Service, Region ),
    Config#aws_config{ kinesis_host = Host };
service_config( <<"kms">> = Service, Region, Config ) ->
    Host = service_host( Service, Region ),
    Config#aws_config{ kms_host = Host };
service_config( <<"lambda">> = Service, Region, Config ) ->
    Host = service_host( Service, Region ),
    Config#aws_config{ lambda_host = Host };
service_config( <<"mon">>, Region, Config ) ->
    service_config( <<"monitoring">>, Region, Config );
service_config( <<"monitoring">>, _Region, Config ) -> Config;
service_config( <<"mturk">>, Region, Config ) ->
    service_config( <<"mechanicalturk">>, Region, Config );
service_config( <<"mechanicalturk">>, _Region, Config ) -> Config;
service_config( <<"mms">>, Region, Config ) ->
    service_config( <<"metering.marketplace">>, Region, Config );
service_config( <<"metering.marketplace">> = Service, Region, Config ) ->
    Host = service_host( Service, Region ),
    Config#aws_config{ mms_host = Host };
service_config( <<"rds">> = Service, Region, Config ) ->
    Host = service_host( Service, Region ),
    Config#aws_config{ rds_host = Host };
service_config( <<"redshift">> = Service, Region, Config ) ->
    Host = service_host( Service, Region ),
    Config#aws_config{ redshift_host = Host };
service_config( <<"route53">>, _Region, Config ) -> Config;
service_config( <<"s3">> = Service, Region, Config ) ->
    Host = service_host( Service, Region ),
    Config#aws_config{ s3_host = Host };
service_config( <<"sdb">> = Service, Region, Config ) ->
    Host = service_host( Service, Region ),
    Config#aws_config{ sdb_host = Host };
service_config( <<"ses">>, Region, Config ) ->
    Host = service_host( <<"email">>, Region ),
    Config#aws_config{ ses_host = Host };
service_config( <<"sns">> = Service, Region, Config ) ->
    Host = service_host( Service, Region ),
    Config#aws_config{ sns_host = Host };
service_config( <<"sqs">> = Service, Region, Config ) ->
    Host = service_host( Service, Region ),
    Config#aws_config{ sqs_host = Host };
service_config( <<"sts">> = Service, Region, Config ) ->
    Host = service_host( Service, Region ),
    Config#aws_config{ sts_host = Host };
service_config(<<"cloudwatch_logs">>, Region, Config)->
    Host = service_host(<<"logs">>, Region),
    Config#aws_config{cloudwatch_logs_host = Host};
service_config( <<"waf">>, _Region, Config ) -> Config.

%%%---------------------------------------------------------------------------
-spec service_host( Service :: binary(),
                    Region :: binary() ) -> string().
%%%---------------------------------------------------------------------------
%% @hidden
%% @doc Host name for the specified AWS service and region
%%
%% This function handles the special and general cases of service host
%% names.
%%
service_host( <<"s3">>, <<"us-east-1">> ) -> "s3-external-1.amazonaws.com";
service_host( <<"s3">>, <<"cn-north-1">> ) -> "s3.cn-north-1.amazonaws.com.cn";
service_host( <<"s3">>, <<"us-gov-west-1">> ) ->
    "s3-fips-us-gov-west-1.amazonaws.com";
service_host( <<"s3">>, Region ) ->
    binary_to_list( <<"s3-", Region/binary, ".amazonaws.com">> );
service_host( <<"sdb">>, <<"us-east-1">> ) -> "sdb.amazonaws.com";
service_host( Service, Region ) when is_binary(Service) ->
    binary_to_list( <<Service/binary, $., Region/binary, ".amazonaws.com">> ).

-spec configure(aws_config()) -> {ok, aws_config()}.

configure(#aws_config{} = Config) ->
    put(aws_config, Config),
    {ok, default_config()}.

-spec get_metadata_credentials(instance_metadata | task_credentials, aws_config()) -> {ok, #metadata_credentials{}} | {error, term()}.
get_metadata_credentials(Source, Config) ->
    %% See if we have cached credentials
    Fun = case Source of
        instance_metadata -> fun get_credentials_from_metadata/1;
        task_credentials -> fun get_credentials_from_task_metadata/1
    end,
    case application:get_env(erlcloud, metadata_credentials) of
        {ok, #metadata_credentials{expiration_gregorian_seconds = Expiration} = Credentials} ->
            Now = calendar:datetime_to_gregorian_seconds(calendar:universal_time()),
            %% Get new credentials if these will expire in less than 5 minutes
            case Expiration - Now < 300 of
                true -> Fun(Config);
                false -> {ok, Credentials}
            end;
        undefined ->
            Fun(Config)
    end.

timestamp_to_gregorian_seconds(undefined) -> undefined;
timestamp_to_gregorian_seconds(Timestamp) ->
    {ok, [Yr, Mo, Da, H, M, S], []} = io_lib:fread("~d-~d-~dT~d:~d:~dZ", binary_to_list(Timestamp)),
    calendar:datetime_to_gregorian_seconds({{Yr, Mo, Da}, {H, M, S}}).

-spec get_credentials_from_metadata(aws_config())
                                   -> {ok, #metadata_credentials{}} | {error, term()}.
get_credentials_from_metadata(Config) ->
    %% TODO this function should retry on errors getting credentials
    %% First get the list of roles
    case erlcloud_ec2_meta:get_instance_metadata("iam/security-credentials/", Config) of
        {error, Reason} ->
            {error, Reason};
        {ok, Body} ->
            %% Always use the first role
            [Role | _] = binary:split(Body, <<$\n>>),
            case erlcloud_ec2_meta:get_instance_metadata("iam/security-credentials/" ++ binary_to_list(Role), Config) of
                {error, Reason} ->
                    {error, Reason};
                {ok, Json} ->
                    Creds = jsx:decode(Json),
                    get_credentials_from_metadata_xform( Creds )
            end
    end.

-spec get_credentials_from_task_metadata(aws_config())
                                   -> {ok, #metadata_credentials{}} | {error, term()}.
get_credentials_from_task_metadata(Config) ->
    %% TODO this function should retry on errors getting credentials
    case erlcloud_ecs_container_credentials:get_container_credentials(Config) of
        {error, Reason} ->
            {error, Reason};
        {ok, Json} ->
            Creds = jsx:decode(Json),
            get_credentials_from_metadata_xform( Creds )
    end.

get_credentials_from_metadata_xform( Creds ) ->
    case {prop_to_list_defined(<<"AccessKeyId">>, Creds),
          prop_to_list_defined(<<"SecretAccessKey">>, Creds),
          prop_to_list_defined(<<"Token">>, Creds),
          timestamp_to_gregorian_seconds(
            proplists:get_value(<<"Expiration">>, Creds))} of
        {Id, Key, Token, GregorianExpire} when is_list(Id), is_list(Key),
                                               is_list(Token),
                                               is_integer(GregorianExpire) ->
            Record = #metadata_credentials{
                        access_key_id = Id, secret_access_key = Key,
                        security_token = Token,
                        expiration_gregorian_seconds = GregorianExpire },
            application:set_env(erlcloud, metadata_credentials, Record),
            {ok, Record};
        _ -> {error, metadata_not_available}
    end.

prop_to_list_defined( Name, Props ) ->
    case proplists:get_value( Name, Props ) of
        undefined -> undefined;
        Value when is_binary(Value) -> binary_to_list(Value)
    end.


-spec get_role_credentials(aws_config()) -> {ok, #role_credentials{}} | {error, term()}.
get_role_credentials(#aws_config{assume_role = AssumeRole} = Config) ->
    case application:get_env(erlcloud,
                             {role_credentials,
                              AssumeRole#aws_assume_role.role_arn,
                              AssumeRole#aws_assume_role.external_id}) of
        {ok, #role_credentials{expiration_gregorian_seconds = Expiration} = Credentials} ->
            Now = calendar:datetime_to_gregorian_seconds(calendar:universal_time()),
            %% Get new credentials if these will expire in less than 5 minutes
            case Expiration - Now < 300 of
                true -> get_credentials_from_role(Config);
                false -> {ok, Credentials}
            end;
        undefined ->
            get_credentials_from_role(Config)
    end.

-spec get_credentials_from_role(aws_config()) -> {ok, #role_credentials{}} |
                                                 {error, term()}.
get_credentials_from_role(#aws_config{assume_role = AssumeRole} = Config) ->
    %% We have to reset the assume role to make sure we do not
    %% enter in a infinite loop because erlcloud_sts:assume_role also calls
    %% update_config deep inside when makes the request
    {#aws_config{}=_NewConfig, Creds} =
    erlcloud_sts:assume_role(Config#aws_config{assume_role = #aws_assume_role{}},
                             AssumeRole#aws_assume_role.role_arn,
                             AssumeRole#aws_assume_role.session_name,
                             AssumeRole#aws_assume_role.duration_secs,
                             AssumeRole#aws_assume_role.external_id),
    ExpireAt = calendar:datetime_to_gregorian_seconds(
        proplists:get_value(expiration, Creds)),
    Record = #role_credentials{
        access_key_id =  proplists:get_value(access_key_id, Creds),
        secret_access_key = proplists:get_value(secret_access_key, Creds),
        session_token = proplists:get_value(session_token, Creds),
        expiration_gregorian_seconds = ExpireAt},
    application:set_env(erlcloud,
                        {role_credentials,
                         AssumeRole#aws_assume_role.role_arn,
                         AssumeRole#aws_assume_role.external_id},
                        Record),
    {ok, Record}.

port_to_str(Port) when is_integer(Port) ->
    integer_to_list(Port);
port_to_str(Port) when is_list(Port) ->
    Port.

-spec http_body({ok, tuple()} | {error, term()})
               -> {ok, binary()} | {error, tuple()}.
%% Extract the body and do error handling on the return of a httpc:request call.
http_body(Return) ->
    case http_headers_body(Return) of
        {ok, {_, Body}} ->
            {ok, Body};
        {error, Reason} ->
            {error, Reason}
    end.

-type headers() :: [{string(), string()}].
-spec http_headers_body({ok, tuple()} | {error, term()})
                       -> {ok, {headers(), binary()}} | {error, tuple()}.
%% Extract the headers and body and do error handling on the return of a httpc:request call.
http_headers_body({ok, {{OKStatus, _StatusLine}, Headers, Body}})
  when OKStatus >= 200, OKStatus =< 299 ->
    {ok, {Headers, Body}};
http_headers_body({ok, {{Status, StatusLine}, _Headers, Body}}) ->
    {error, {http_error, Status, StatusLine, Body}};
http_headers_body({error, Reason}) ->
    {error, {socket_error, Reason}}.

get_timeout(#aws_config{timeout = undefined}) ->
    ?ERLCLOUD_RETRY_TIMEOUT;
get_timeout(#aws_config{timeout = Timeout}) ->
    Timeout.

%% Convert an aws_request record to return value as returned by http_headers_body
request_to_return(#aws_request{response_type = ok,
                               response_headers = Headers,
                               response_body = Body}) ->
    {ok, {[ {string:to_lower(H), V} || {H, V} <- Headers ], Body}};
request_to_return(#aws_request{response_type = error,
                               error_type = httpc,
                               httpc_error_reason = Reason}) ->
    {error, {socket_error, Reason}};
request_to_return(#aws_request{response_type = error,
                               error_type = aws,
                               response_status = Status,
                               response_status_line = StatusLine,
                               response_body = Body,
                               response_headers = Headers}) ->
    {error, {http_error, Status, StatusLine, Body, Headers}}.

%% http://docs.aws.amazon.com/general/latest/gr/signature-version-4.html
-spec sign_v4_headers(aws_config(), headers(), binary(), string(), string()) -> headers().
sign_v4_headers(Config, Headers, Payload, Region, Service) ->
    sign_v4(post, "/", Config, Headers, Payload, Region, Service, []).

-spec sign_v4(atom(), list(), aws_config(), headers(), binary(), string(), string(), list()) -> headers().
sign_v4(Method, Uri, Config, Headers, Payload, Region, Service, QueryParams) ->
    Date = iso_8601_basic_time(),
    {PayloadHash, Headers1} =
        sign_v4_content_sha256_header( [{"x-amz-date", Date} | Headers], Payload ),
    Headers2 = case Config#aws_config.security_token of
                   undefined -> Headers1;
                   Token -> [{"x-amz-security-token", Token} | Headers1]
               end,
    {Request, SignedHeaders} = canonical_request(Method, Uri, QueryParams, Headers2, PayloadHash),
    CredentialScope = credential_scope(Date, Region, Service),
    ToSign = to_sign(Date, CredentialScope, Request),
    SigningKey = signing_key(Config, Date, Region, Service),
    Signature = base16(erlcloud_util:sha256_mac( SigningKey, ToSign)),
    Authorization = authorization(Config, CredentialScope, SignedHeaders, Signature),
    [{"Authorization", lists:flatten(Authorization)} | Headers2].

iso_8601_basic_time() ->
    {{Year,Month,Day},{Hour,Min,Sec}} = calendar:now_to_universal_time(os:timestamp()),
    lists:flatten(io_lib:format(
                    "~4.10.0B~2.10.0B~2.10.0BT~2.10.0B~2.10.0B~2.10.0BZ",
                    [Year, Month, Day, Hour, Min, Sec])).

canonical_request(Method, CanonicalURI, QParams, Headers, PayloadHash) ->
    {CanonicalHeaders, SignedHeaders} = canonical_headers(Headers),
    CanonicalQueryString = canonical_query_string(QParams),
    {[string:to_upper(atom_to_list(Method)), $\n,
      CanonicalURI, $\n,
      CanonicalQueryString, $\n,
      CanonicalHeaders, $\n,
      SignedHeaders, $\n,
      PayloadHash],
     SignedHeaders}.

sign_v4_content_sha256_header( Headers, Payload ) ->
    case proplists:get_value( "x-amz-content-sha256", Headers ) of
        undefined ->
            PayloadHash = hash_encode(Payload),
            NewHeaders = [{"x-amz-content-sha256", PayloadHash} | Headers],
            {PayloadHash, NewHeaders};
        PayloadHash -> {PayloadHash, Headers}
    end.

canonical_headers(Headers) ->
    Normalized = [{string:to_lower(Name), trimall(Value)} || {Name, Value} <- Headers],
    Sorted = lists:keysort(1, Normalized),
    Canonical = [[Name, $:, Value, $\n] || {Name, Value} <- Sorted],
    Signed = string:join([Name || {Name, _} <- Sorted], ";"),
    {Canonical, Signed}.

%% @doc calculate canonical query string out of query params and according to v4 documentation
canonical_query_string([]) ->
    "";
canonical_query_string(Params) ->
    Normalized = [{erlcloud_http:url_encode(Name), erlcloud_http:url_encode(erlcloud_http:value_to_string(Value))} || {Name, Value} <- Params],
    Sorted = lists:keysort(1, Normalized),
    string:join([case Value of
                     [] -> [Key, "="];
                     _ -> [Key, "=", Value]
                 end
                 || {Key, Value} <- Sorted, Value =/= none, Value =/= undefined], "&").

trimall(Value) ->
    %% TODO - remove excess internal whitespace in header values
    re:replace(Value, "(^\\s+)|(\\s+$)", "", [global]).

hash_encode(Data) ->
    Hash = erlcloud_util:sha256( Data),
    base16(Hash).

base16(Data) ->
    [binary:bin_to_list(base16:encode(Data))].

credential_scope(Date, Region, Service) ->
    DateOnly = string:left(Date, 8),
    [DateOnly, $/, Region, $/, Service, "/aws4_request"].

to_sign(Date, CredentialScope, Request) ->
    ["AWS4-HMAC-SHA256\n",
     Date, $\n,
     CredentialScope, $\n,
     hash_encode(Request)].

signing_key(Config, Date, Region, Service) ->
    %% TODO cache the signing key so we don't have to recompute for every request
    DateOnly = string:left(Date, 8),
    KDate = erlcloud_util:sha256_mac( "AWS4" ++ Config#aws_config.secret_access_key, DateOnly),
    KRegion = erlcloud_util:sha256_mac( KDate, Region),
    KService = erlcloud_util:sha256_mac( KRegion, Service),
    erlcloud_util:sha256_mac( KService, "aws4_request").

authorization(Config, CredentialScope, SignedHeaders, Signature) ->
    ["AWS4-HMAC-SHA256"
     " Credential=", Config#aws_config.access_key_id, $/, CredentialScope, $,,
     " SignedHeaders=", SignedHeaders, $,,
     " Signature=", Signature].

%% This function fetches http://status.aws.amazon.com/data.json
%% and examine "current" section for on going AWS issues/failures.
%% Example of a return status:
%% [{<<"service_name">>,
%%   <<"Amazon Elastic Compute Cloud (Frankfurt)">>},
%%  {<<"summary">>,<<"[RESOLVED] Internet Connectivity ">>},
%%  {<<"date">>,<<"1436972949">>},
%%  {<<"status">>,1},
%%  {<<"details">>,<<>>},
%%  {<<"description">>,
%%   <<"<div><span class=\"yellowfg\"> 8:22 AM PDT</span>&nbsp;Between 7:55 AM PDT and 8:05 AM PDT we experienced Internet connectivity issues for some instances in the EU-CENTRAL-1 Region. The issue has been resolved and the service is operating normally.</div>">>},
%%  {<<"service">>,<<"ec2-eu-central-1">>}]
%%
%% <<"status">> field values are the following:
%%  0 - service is operating normally;
%%  1 - performance issues;
%%  2 - service disruption.
-spec get_service_status(list(string())) -> ok | list().
get_service_status(ServiceNames) when is_list(ServiceNames) ->
    {ok, Json} = aws_request_form(get, "http", "status.aws.amazon.com", undefined,
        "/data.json", "", [], default_config()),

    case get_filtered_statuses(ServiceNames,
            proplists:get_value(<<"current">>, jsx:decode(Json)))
    of
        [] -> ok;
        ReturnStatuses -> ReturnStatuses
    end.

get_filtered_statuses(ServiceNames, Statuses) ->
    lists:filter(
        fun(S)->
            lists:any(
                fun(InputService)->
                    ServiceNameBin = list_to_binary(InputService),
                    ServiceNameLen = byte_size(ServiceNameBin),
                    case proplists:get_value(<<"service">>, S) of
                        <<ServiceNameBin:ServiceNameLen/binary, _/binary>> -> true;
                        _ -> false
                    end
                end,
            ServiceNames)
        end,
    Statuses).

-spec is_throttling_error_response(aws_request()) -> true | false.
is_throttling_error_response(RequestResponse) ->
    #aws_request{
         response_type = error,
         error_type = aws,
         response_body = RespBody} = RequestResponse,

    case binary:match(RespBody, <<"Throttling">>) of
        nomatch ->
            false;
        _ ->
            true
    end.


%%%---------------------------------------------------------------------------
-spec profile() -> {ok, aws_config()} | {error, string()}.
%%%---------------------------------------------------------------------------
%% @doc Retrieve a config based on default credentials
%%
%% This function will retrieve the credentials for the <em>default</em>
%% profile, in the same way as the AWS CLI tools, and construct a {@link aws_config(). config record} to be used accessing services.
%%
%% @see profile/2
%%
profile() ->
    profile( default, [] ).


%%%---------------------------------------------------------------------------
-spec profile( Name :: atom() ) -> {ok, aws_config()} | {error, string()}.
%%%---------------------------------------------------------------------------
%% @doc Retrieve a config based on named credentials profile
%%
%% This function will retrieve the credentials for the named profile, in the
%% same way as the AWS CLI tools, and construct a {@link aws_config(). config record} to be used accessing services.
%%
%% @see profile/2
%%
profile( Name ) ->
    profile( Name, [] ).


-type profile_option() :: {role_session_name, string()}
                          | {role_session_secs, 900..3600}.

%%%---------------------------------------------------------------------------
-spec profile( Name :: atom(), Options :: [profile_option()] ) ->
                     {ok, aws_config()} | {error, string()}.
%%%---------------------------------------------------------------------------
%% @doc Retrieve a config based on named credentials profile
%%
%% This function will read the <code>$HOME/.aws/credentials</code> file used
%% by the AWS CLI tools and construct a {@link aws_config(). config record}
%% to be used accessing services for the named profile.  This supports both
%% direct credentials that appear in the profile:
%%
%% <code><pre>
%%  [default]
%%  aws_access_key_id = XXXXXXXXXXXXXXXXXXX2
%%  aws_secret_access_key = yyyyyyyyyyyyyyyyyyyyyyyyyy+yyyy/yyyyyyyy2
%% </pre></code>
%%
%% as well as indirection using <em>source_profile</em>:
%%
%% <code><pre>
%%  [foo]
%%  source_profile = default
%% </pre></code>
%%
%% and finally, will supports the <em>role_arn</em> specification, and will
%% assume the role indicated using the credentials current when interpreting
%% the profile in which they it is declared:
%%
%% <code><pre>
%%  [foo]
%%  role_arn=arn:aws:iam::892406118791:role/centralized-users
%%  source_profile = default
%% </pre></code>
%%
%% When using the the <em>role_arn</em> specification, you may supply the
%% following two options to control the way in which the assume_role request
%% is made via AWS STS service:
%%
%% <ul>
%%  <li><code>'role_session_name'</code>
%%    <p>The name that should be used
%%    for the <code>RoleSessionName</code> parameter.  If this option is not
%%    specified, then it will default to "erlcloud"</p>
%%  </li>
%%  <li><code>'role_duration_secs'</code>
%%    <p>The number of seconds that
%%    should be used for the <code>DurationSeconds</code> parameter.  If
%%    this option is not specified, then it will default to 900 seconds.</p>
%%  </li>
%%  <li><code>'external_id'</code>
%%    <p>The identifier that is used in the <code>ExternalId</code>
%%    parameter.  If this option is not specified, then it will default to
%%    'undefined', which will work for normal in-account roles, but will
%%    need to be specified for roles in external accounts.</p>
%%  </li>
%% </ul>
%%
profile( Name, Options ) ->
    try
        OptionsRec = profile_options( Options ),
        Profiles = profiles_read(),
        profiles_resolve( Name, Profiles, OptionsRec )
    catch
        throw:Error -> Error
    end.

profile_options( Options ) ->
    SessionName = proplists:get_value( role_session_name, Options, "erlcloud" ),
    SessionDuration = proplists:get_value( role_duration_secs, Options, 900 ),
    ExternalId = proplists:get_value( external_id, Options ),
    #profile_options{ session_name = SessionName, external_id = ExternalId,
                      session_secs = SessionDuration }.

profiles_read() ->
    HOME = profiles_home(),
    Path = HOME ++ "/.aws/credentials",
    case file:read_file( Path ) of
        {ok, Contents} ->
            profiles_parse( Contents );
        Error ->
            error_msg( "could not read credentials file ~s, because ~p",
                   [Path, Error] )
    end.

profiles_home() ->
    case os:getenv("HOME") of
        false ->
            error_msg( "HOME environment variable is not set" );
        HOME -> HOME
    end.

profiles_parse( Content ) ->
    case eini:parse( Content ) of
        {ok, Profiles} -> Profiles;
        Error ->
            error_msg( "failed to parse credentials, because: ~p", [Error] )
    end.

profiles_resolve( Name, Profiles, Options ) ->
    profiles_resolve( Name, Profiles, undefined, undefined, Options ).

profiles_resolve( BinName, Profiles, Role, ExternalId, Options )
  when is_binary(BinName) ->
    try binary_to_existing_atom( BinName, latin1 ) of
        Name -> profiles_resolve( Name, Profiles, Role, ExternalId, Options )
    catch
        error:badarg ->
            error_msg( "invalid source_profile reference to ~s", [BinName] )
    end;
profiles_resolve( Name, Profiles, BinRole, ExternalId, Options )
  when is_binary(BinRole) ->
    Role = binary_to_list( BinRole ),
    profiles_resolve( Name, Profiles, Role, ExternalId, Options );
profiles_resolve( Name, Profiles, Role, BinExternalId, Options )
  when is_binary(BinExternalId) ->
    ExternalId = binary_to_list( BinExternalId ),
    profiles_resolve( Name, Profiles, Role, ExternalId, Options );
profiles_resolve( Name, Profiles, Role, ExternalId, Options ) ->
    case proplists:get_value( Name, Profiles ) of
        undefined ->
            error_msg( "profile ~s does not exist", [Name] );
        Keys ->
            profiles_recurse( Keys, Profiles, Role, ExternalId, Options )
    end.

profiles_recurse( Keys, Profiles, Role, ExternalId, Options ) ->
    case profiles_credentials( Keys ) of
        {ok, Credential} ->
            profiles_assume( Credential, Role, ExternalId, Options );
        {cont, ProfileName, NextRole, NextExternalId} ->
            case profiles_resolve( ProfileName, Profiles,
                                   NextRole, NextExternalId, Options ) of
                {ok, Config} ->
                    profiles_assume( Config, Role, ExternalId, Options );
                Otherwise -> Otherwise
            end
    end.

profiles_credentials( Keys ) ->
    Names = [aws_access_key_id, aws_secret_access_key, aws_security_token,
             source_profile],
    case [proplists:get_value( K, Keys ) || K <- Names] of
        [Id, Secret, undefined, undefined] when Id =/= undefined, Secret =/= undefined ->
            {ok, {binary_to_list(Id), binary_to_list(Secret)}};
        [Id, Secret, Token, undefined] when Id =/= undefined, Secret =/= undefined, Token =/= undefined ->
            {ok, {binary_to_list(Id), binary_to_list(Secret), binary_to_list(Token)}};
        [undefined, undefined, undefined, SourceProfile] ->
            profiles_credentials( Keys, SourceProfile )
    end.

profiles_credentials( Keys, SourceProfile ) ->
    Names = [role_arn, external_id],
    [RoleArn, ExternalId] = [proplists:get_value( K, Keys ) || K <- Names],
    {cont, SourceProfile, RoleArn, ExternalId}.

profiles_assume( Credential, undefined, __ExternalId, _Options ) ->
    Config = config_credential(Credential, #aws_config{}),
    {ok, Config};
profiles_assume( Credential, Role, ExternalId,
                 #profile_options{ session_name = Name,
                                   external_id = DefaultExternalId,
                                   session_secs = Duration } ) ->
    ExtId = if ExternalId =/= undefined -> ExternalId;
               ExternalId =:= undefined -> DefaultExternalId
            end,
    Config = config_credential(Credential, #aws_config{}),
    {AssumedConfig, _Creds} =
        erlcloud_sts:assume_role( Config, Role, Name, Duration, ExtId ),
    {ok, AssumedConfig}.


config_credential({Id, Secret}, Config) ->
    Config#aws_config{ access_key_id = Id, secret_access_key = Secret };
config_credential({Id, Secret, Token}, Config) ->
    Config#aws_config{ access_key_id = Id, secret_access_key = Secret, security_token = Token };
config_credential(#aws_config{} = Config, _) -> Config.




error_msg( Message ) ->
    Error = iolist_to_binary( Message ),
    throw( {error, Error} ).

error_msg( Format, Values ) ->
    Error = iolist_to_binary( io_lib:format( Format, Values ) ),
    throw( {error, Error} ).<|MERGE_RESOLUTION|>--- conflicted
+++ resolved
@@ -164,15 +164,12 @@
 aws_request4_no_update(Method, Protocol, Host, Port, Path, Params, Service,
                        Headers, #aws_config{aws_region = AwsRegion} = Config) ->
     Query = erlcloud_http:make_query_string(Params),
-<<<<<<< HEAD
     Region = aws_region_from_host(Host),
     Uri = erlcloud_http:url_encode_loose(Path),
-=======
     Region = case AwsRegion of
       undefined -> aws_region_from_host(Host);
       _ -> AwsRegion
     end,
->>>>>>> 0e2fe358
     SignedHeaders = case Method of
         M when M =:= get orelse M =:= head orelse M =:= delete ->
             sign_v4(M, Uri, Config, [{"host", Host}],
