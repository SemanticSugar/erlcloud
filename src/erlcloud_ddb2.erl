%% -*- mode: erlang;erlang-indent-level: 4;indent-tabs-mode: nil -*-

%% @author Ransom Richardson <ransom@ransomr.net>
%% @doc
%% An Erlang interface to Amazon's DynamoDB.
%%
%% [http://docs.aws.amazon.com/amazondynamodb/latest/developerguide/operationlist.html]
%%
%% erlcloud_ddb2 implements the entire 20120810 API.
%%
%% Method names match DynamoDB operations converted to
%% lower_case_with_underscores. The one exception is query, which is
%% an Erlang reserved word. The `q' method implements Query.
%%
%% Required parameters are passed as function arguments. In addition
%% all methods take an options proplist argument which can be used to
%% pass optional parameters. See function documentation for examples.
%%
%% Table names, key names, attribute names and any other input strings
%% except attribute values must be binary strings.
%%
%% Attribute values may be either `{Type, Value}' or `Value'. If only
%% `Value' is provided then the type is inferred. Lists (iolists are
%% handled), binaries and atoms are assumed to be strings. The following are
%% equivalent: `{s, <<"value">>}', `<<"value">>', `"value"', `value'. Numbers
%% are assumed to be numbers. The following are equivalent: `{n, 42}',
%% `42'. To specify the AWS binary or set types an explicit `Type'
%% must be provided. For example: `{b, <<1,2,3>>}' or `{ns,
%% [4,5,6]}'. Note that binary values will be base64 encoded and
%% decoded automatically. Since some atoms (such as `false', `not_null',
%% `null', `undefined', `delete', etc) have special meanings in some cases,
%% use them carefully.
%%
%% Output is in the form of `{ok, Value}' or `{error, Reason}'. The
%% format of `Value' is controlled by the `out' option, which defaults
%% to `simple'. The possible values are: 
%%
%% * `simple' - The most interesting part of the output. For example
%% `get_item' will return the item.
%%
%% * `record' - A record containing all the information from the
%% DynamoDB response except field types. This is useful if you need more detailed
%% information than what is returned with `simple'. For example, with
%% `scan' and `query' the record will contain the last evaluated key
%% which can be used to continue the operation.
%%
%% * `typed_record' - A record containing all the information from the
%% DynamoDB response. All field values are returned with type information.
%%
%% * `json' - The output from DynamoDB as processed by `jsx:decode'
%% but with no further manipulation. This would rarely be useful,
%% unless the DynamoDB API is updated to include data that is not yet
%% parsed correctly.
%%
%% Items will be returned as a list of `{Name, Value}'. In most cases
%% the output will have type information removed. For example:
%% `[{<<"String Attribute">>, <<"value">>}, {<<"Number Attribute">>,
%% 42}, {<<"BinaryAttribute">>, <<1,2,3>>}]'. The exception is for
%% output fields that are intended to be passed to a subsequent call,
%% such as `unprocessed_keys' and `last_evaluated_key'. Those will
%% contain typed attribute values so that they may be correctly passed
%% to subsequent calls.
%%
%% DynamoDB errors are return in the form `{error, {ErrorCode,
%% Message}}' where `ErrorCode' and 'Message' are both binary
%% strings. List of error codes:
%% [http://docs.aws.amazon.com/amazondynamodb/latest/developerguide/ErrorHandling.html]. So
%% to handle conditional check failures, match `{error,
%% {<<"ConditionalCheckFailedException">>, _}}'.
%%
%% `erlcloud_ddb_impl' provides a higher level API that implements common
%% operations that may require multiple DynamoDB API calls.
%%
%% See the unit tests for additional usage examples beyond what are
%% provided for each function.
%%
%% @end

-module(erlcloud_ddb2).

-include("erlcloud.hrl").
-include("erlcloud_aws.hrl").
-include("erlcloud_ddb2.hrl").

%%% Library initialization.
-export([configure/2, configure/3, new/2, new/3]).

%%% DynamoDB API
-export([batch_get_item/1, batch_get_item/2, batch_get_item/3,
         batch_write_item/1, batch_write_item/2, batch_write_item/3,
         create_table/5, create_table/6, create_table/7,
         delete_item/2, delete_item/3, delete_item/4,
         delete_table/1, delete_table/2, delete_table/3,
         describe_table/1, describe_table/2, describe_table/3,
         get_item/2, get_item/3, get_item/4,
         list_tables/0, list_tables/1, list_tables/2,
         put_item/2, put_item/3, put_item/4,
         %% Note that query is a Erlang reserved word, so we use q instead
         q/2, q/3, q/4,
         scan/1, scan/2, scan/3,
         update_item/3, update_item/4, update_item/5,
         update_table/2, update_table/3, update_table/4, update_table/5
        ]).

-export_type(
   [attr_defs/0,
    attr_name/0,
    attr_type/0,
    attributes_to_get_opt/0,
    batch_get_item_opt/0,
    batch_get_item_opts/0,
    batch_get_item_request_item/0,
    batch_get_item_request_item_opt/0,
    batch_get_item_request_item_opts/0,
    batch_get_item_return/0,
    batch_write_item_delete/0,
    batch_write_item_opt/0,
    batch_write_item_opts/0,
    batch_write_item_put/0,
    batch_write_item_request/0,
    batch_write_item_request_item/0,
    batch_write_item_return/0,
    boolean_opt/1,
    comparison_op/0,
    condition/0,
    conditional_op/0,
    conditional_op_opt/0,
    conditions/0,
    consistent_read_opt/0,
    create_table_opt/0,
    create_table_opts/0,
    create_table_return/0,
    ddb_opts/0,
    ddb_return/2,
    delete_item_opt/0,
    delete_item_opts/0,
    delete_item_return/0,
    delete_table_return/0,
    describe_table_return/0,
    expected_opt/0,
    expression/0,
    expression_attribute_names/0,
    expression_attribute_values/0,
    get_item_opt/0,
    get_item_opts/0,
    get_item_return/0,
    global_secondary_index_def/0,
    global_secondary_index_update/0,
    global_secondary_index_updates/0,
    in_attr/0,
    in_attr_value/0,
    in_expected/0,
    in_expected_item/0,
    in_item/0,
    in_update/0,
    in_updates/0,
    index_name/0,
    key/0,
    key_schema/0,
    list_tables_opt/0,
    list_tables_opts/0,
    list_tables_return/0,
    local_secondary_index_def/0,
    maybe_list/1,
    ok_return/1,
    out_attr/0,
    out_attr_value/0,
    out_item/0,
    out_opt/0,
    out_type/0,
    projection/0,
    put_item_opt/0,
    put_item_opts/0,
    put_item_return/0,
    q_opt/0,
    q_opts/0,
    q_return/0,
    range_key_name/0,
    read_units/0,
    return_consumed_capacity/0,
    return_consumed_capacity_opt/0,
    return_item_collection_metrics/0,
    return_item_collection_metrics_opt/0,
    return_value/0,
    scan_opt/0,
    scan_opts/0,
    scan_return/0,
    select/0,
    table_name/0,
    update_action/0,
    update_item_opt/0,
    update_item_opts/0,
    update_item_return/0,
    update_table_return/0,
    write_units/0
   ]).

%%%------------------------------------------------------------------------------
%%% Library initialization.
%%%------------------------------------------------------------------------------

-spec(new/2 :: (string(), string()) -> aws_config()).
new(AccessKeyID, SecretAccessKey) ->
    #aws_config{access_key_id=AccessKeyID,
                secret_access_key=SecretAccessKey}.

-spec(new/3 :: (string(), string(), string()) -> aws_config()).
new(AccessKeyID, SecretAccessKey, Host) ->
    #aws_config{access_key_id=AccessKeyID,
                secret_access_key=SecretAccessKey,
                ddb_host=Host}.

-spec(configure/2 :: (string(), string()) -> ok).
configure(AccessKeyID, SecretAccessKey) ->
    put(aws_config, new(AccessKeyID, SecretAccessKey)),
    ok.

-spec(configure/3 :: (string(), string(), string()) -> ok).
configure(AccessKeyID, SecretAccessKey, Host) ->
    put(aws_config, new(AccessKeyID, SecretAccessKey, Host)),
    ok.

default_config() -> erlcloud_aws:default_config().

%%%------------------------------------------------------------------------------
%%% Shared Types
%%%------------------------------------------------------------------------------

-type table_name() :: binary().
-type attr_type() :: s | n | b | bool | null | ss | ns | bs | l | m.
-type attr_name() :: binary().
-type maybe_list(T) :: T | [T].

-type in_string_value() :: binary() | iolist() | atom(). %% non-empty
-type in_number_value() :: number().
-type in_binary_value() :: binary() | [byte()]. %% non-empty
-type in_attr_value() :: in_string_value() |
                         in_number_value() |
                         {s, in_string_value()} |
                         {n, in_number_value()} |
                         {b, in_binary_value()} |
                         {bool, boolean()} |
                         {null, true} |
                         {ss, [in_string_value(),...]} |
                         {ns, [in_number_value(),...]} |
                         {bs, [in_binary_value(),...]} |
                         {l, [in_attr_value()]} |
                         {m, [in_attr()]}.
-type in_attr() :: {attr_name(), in_attr_value()}.
-type in_expected_item() :: {attr_name(), false} | condition().
-type in_expected() :: maybe_list(in_expected_item()).
-type in_item() :: [in_attr()].

-type json_pair() :: {binary(), jsx:json_term()}.
-type json_attr_type() :: binary().
-type json_attr_data() :: binary() | boolean() | [binary()] | [[json_attr_value()]] | [json_attr()].
-type json_attr_value() :: {json_attr_type(), json_attr_data()}.
-type json_attr() :: {attr_name(), [json_attr_value()]}.
-type json_item() :: [json_attr()].
-type json_expected() :: [json_pair()].
-type json_key() :: [json_attr(),...].

-type key() :: maybe_list(in_attr()).
-type attr_defs() :: maybe_list({attr_name(), attr_type()}).
-type key_schema() :: hash_key_name() | {hash_key_name(), range_key_name()}.
-type hash_key_name() :: attr_name().
-type range_key_name() :: attr_name().
-type read_units() :: pos_integer().
-type write_units() :: pos_integer().

-type index_name() :: binary().
-type projection() :: keys_only |
                      {include, [attr_name()]} |
                      all.

-type global_secondary_index_def() :: {index_name(), key_schema(), projection(), read_units(), write_units()}.

-type return_value() :: none | all_old | updated_old | all_new | updated_new.

-type expression() :: binary().
-type expression_attribute_names() :: [{binary(), attr_name()}].
-type expression_attribute_values() :: [{binary(), in_attr_value()}].

-type conditional_op() :: 'and' | 'or'.

-type comparison_op() :: eq | ne | le | lt | ge | gt | not_null | null | contains | not_contains | 
                         begins_with | in | between.

-type condition() :: {attr_name(), not_null | null} |
                     {attr_name(), in_attr_value()} |
                     {attr_name(), in_attr_value(), comparison_op()} |
                     {attr_name(), {in_attr_value(), in_attr_value()}, between} |
                     {attr_name(), [in_attr_value(),...], in}.
-type conditions() :: maybe_list(condition()).

-type select() :: all_attributes | all_projected_attributes | count | specific_attributes.

-type return_consumed_capacity() :: none | total | indexes.
-type return_item_collection_metrics() :: none | size.

-type out_attr_value() :: binary() | number() | boolean() | undefined |
                          [binary()] | [number()] | [out_attr_value()] | [out_attr()].
-type out_attr() :: {attr_name(), out_attr_value()}.
-type out_item() :: [out_attr() | in_attr()]. % in_attr in the case of typed_record
-type ok_return(T) :: {ok, T} | {error, term()}.

%%%------------------------------------------------------------------------------
%%% Shared Dynamizers
%%%------------------------------------------------------------------------------

%% Convert terms into the form expected by DynamoDB

-spec dynamize_type(attr_type()) -> binary().
dynamize_type(s) ->
    <<"S">>;
dynamize_type(n) ->
    <<"N">>;
dynamize_type(b) ->
    <<"B">>.

-spec dynamize_string(in_string_value()) -> binary().
dynamize_string(Value) when is_binary(Value) ->
    Value;
dynamize_string(Value) when is_list(Value) ->
    list_to_binary(Value);
dynamize_string(Value) when is_atom(Value) ->
    atom_to_binary(Value, utf8).

-spec dynamize_number(number()) -> binary().
dynamize_number(Value) when is_integer(Value) ->
    list_to_binary(integer_to_list(Value));
dynamize_number(Value) when is_float(Value) ->
    %% Note that float_to_list produces overly precise and long string
    [String] = io_lib:format("~p", [Value]),
    list_to_binary(String).

-spec dynamize_value(in_attr_value()) -> json_attr_value().
dynamize_value({s, Value}) when is_binary(Value); is_list(Value); is_atom(Value) ->
    {<<"S">>, dynamize_string(Value)};
dynamize_value({n, Value}) when is_number(Value) ->
    {<<"N">>, dynamize_number(Value)};
dynamize_value({b, Value}) when is_binary(Value); is_list(Value) ->
    {<<"B">>, base64:encode(Value)};
dynamize_value({bool, Value}) when is_boolean(Value) ->
    {<<"BOOL">>, Value};
dynamize_value({null, true}) ->
    {<<"NULL">>, true};

dynamize_value({ss, Value}) when is_list(Value) ->
    {<<"SS">>, [dynamize_string(V) || V <- Value]};
dynamize_value({ns, Value}) when is_list(Value) ->
    {<<"NS">>, [dynamize_number(V) || V <- Value]};
dynamize_value({bs, Value}) when is_list(Value) ->
    {<<"BS">>, [base64:encode(V) || V <- Value]};

dynamize_value({l, Value}) when is_list(Value) ->
    {<<"L">>, [[dynamize_value(V)] || V <- Value]};
dynamize_value({m, Value}) when is_list(Value) ->
    {<<"M">>, [dynamize_attr(Attr) || Attr <- Value]};

dynamize_value(Value) when is_binary(Value); is_list(Value); is_atom(Value) ->
    {<<"S">>, dynamize_string(Value)};
dynamize_value(Value) when is_number(Value) ->
    {<<"N">>, dynamize_number(Value)};
dynamize_value(Value) ->
    error({erlcloud_ddb, {invalid_attr_value, Value}}).

-spec dynamize_attr(in_attr()) -> json_attr().
dynamize_attr({Name, Value}) when is_binary(Name) ->
    {Name, [dynamize_value(Value)]};
dynamize_attr({Name, _}) ->
    error({erlcloud_ddb, {invalid_attr_name, Name}});
dynamize_attr(Attr) ->
    error({erlcloud_ddb, {invalid_attr, Attr}}).

-spec dynamize_key(key()) -> jsx:json_term().
dynamize_key(Key) when is_list(Key) ->
    [dynamize_attr(I) || I <- Key];
dynamize_key(Attr) ->
    [dynamize_attr(Attr)].

-spec dynamize_attr_defs(attr_defs()) -> jsx:json_term().
dynamize_attr_defs({Name, Type}) ->
    [[{<<"AttributeName">>, Name},
      {<<"AttributeType">>, dynamize_type(Type)}]];
dynamize_attr_defs(AttrDefs) ->
    [[{<<"AttributeName">>, Name},
      {<<"AttributeType">>, dynamize_type(Type)}]
     || {Name, Type} <- AttrDefs].

-spec dynamize_key_schema(key_schema()) -> jsx:json_term().
dynamize_key_schema({HashKey, RangeKey}) ->
    [[{<<"AttributeName">>, HashKey}, {<<"KeyType">>, <<"HASH">>}],
     [{<<"AttributeName">>, RangeKey}, {<<"KeyType">>, <<"RANGE">>}]];
dynamize_key_schema(HashKey) ->
    [[{<<"AttributeName">>, HashKey}, {<<"KeyType">>, <<"HASH">>}]].

-spec dynamize_maybe_list(fun((A) -> B), maybe_list(A)) -> [B].
dynamize_maybe_list(DynamizeItem, List) when is_list(List) ->
    [DynamizeItem(I) || I <- List];
dynamize_maybe_list(DynamizeItem, Item) ->
    [DynamizeItem(Item)].

-spec dynamize_projection(projection()) -> jsx:json_term().
dynamize_projection(keys_only) ->
    [{<<"ProjectionType">>, <<"KEYS_ONLY">>}];
dynamize_projection(all) ->
    [{<<"ProjectionType">>, <<"ALL">>}];
dynamize_projection({include, AttrNames}) ->
    [{<<"ProjectionType">>, <<"INCLUDE">>},
     {<<"NonKeyAttributes">>, AttrNames}].

-spec dynamize_provisioned_throughput({read_units(), write_units()}) -> jsx:json_term().
dynamize_provisioned_throughput({ReadUnits, WriteUnits}) ->
     [{<<"ReadCapacityUnits">>, ReadUnits},
      {<<"WriteCapacityUnits">>, WriteUnits}].

-spec dynamize_global_secondary_index(global_secondary_index_def()) -> jsx:json_term().
dynamize_global_secondary_index({IndexName, KeySchema, Projection, ReadUnits, WriteUnits}) ->
    [{<<"IndexName">>, IndexName},
     {<<"KeySchema">>, dynamize_key_schema(KeySchema)},
     {<<"Projection">>, dynamize_projection(Projection)},
     {<<"ProvisionedThroughput">>, dynamize_provisioned_throughput({ReadUnits, WriteUnits})}].

-spec dynamize_conditional_op(conditional_op()) -> binary().
dynamize_conditional_op('and') ->
    <<"AND">>;
dynamize_conditional_op('or') ->
    <<"OR">>.

-spec dynamize_expected_item(in_expected_item()) -> json_pair().
dynamize_expected_item({Name, false}) ->
    {Name, [{<<"Exists">>, false}]};
dynamize_expected_item(Condition) ->
    dynamize_condition(Condition).

-spec dynamize_expected(in_expected()) -> json_expected().
dynamize_expected(Expected) ->
    dynamize_maybe_list(fun dynamize_expected_item/1, Expected).

-spec dynamize_return_value(return_value()) -> binary().
dynamize_return_value(none) ->
    <<"NONE">>;
dynamize_return_value(all_old) ->
    <<"ALL_OLD">>;
dynamize_return_value(updated_old) ->
    <<"UPDATED_OLD">>;
dynamize_return_value(all_new) ->
    <<"ALL_NEW">>;
dynamize_return_value(updated_new) ->
    <<"UPDATED_NEW">>.

-spec dynamize_item(in_item()) -> json_item().
dynamize_item(Item) when is_list(Item) ->
    [dynamize_attr(Attr) || Attr <- Item];
dynamize_item(Item) ->
    error({erlcloud_ddb, {invalid_item, Item}}).

-spec dynamize_expression_attribute_names(expression_attribute_names()) -> [json_pair()].
dynamize_expression_attribute_names(Names) ->
    Names.

-spec dynamize_expression_attribute_values(expression_attribute_values()) -> [json_pair()].
dynamize_expression_attribute_values(Values) ->
    [{P, [dynamize_value(Value)]} || {P, Value} <- Values].

-spec dynamize_comparison(comparison_op()) -> {binary(), binary()}.
dynamize_comparison(eq) ->
    {<<"ComparisonOperator">>, <<"EQ">>};
dynamize_comparison(ne) ->
    {<<"ComparisonOperator">>, <<"NE">>};
dynamize_comparison(le) ->
    {<<"ComparisonOperator">>, <<"LE">>};
dynamize_comparison(lt) ->
    {<<"ComparisonOperator">>, <<"LT">>};
dynamize_comparison(ge) ->
    {<<"ComparisonOperator">>, <<"GE">>};
dynamize_comparison(gt) ->
    {<<"ComparisonOperator">>, <<"GT">>};
dynamize_comparison(not_null) ->
    {<<"ComparisonOperator">>, <<"NOT_NULL">>};
dynamize_comparison(null) ->
    {<<"ComparisonOperator">>, <<"NULL">>};
dynamize_comparison(contains) ->
    {<<"ComparisonOperator">>, <<"CONTAINS">>};
dynamize_comparison(not_contains) ->
    {<<"ComparisonOperator">>, <<"NOT_CONTAINS">>};
dynamize_comparison(begins_with) ->
    {<<"ComparisonOperator">>, <<"BEGINS_WITH">>};
dynamize_comparison(in) ->
    {<<"ComparisonOperator">>, <<"IN">>};
dynamize_comparison(between) ->
    {<<"ComparisonOperator">>, <<"BETWEEN">>}.

-spec dynamize_condition(condition()) -> json_pair().
dynamize_condition({Name, not_null}) ->
    {Name, [dynamize_comparison(not_null)]};
dynamize_condition({Name, null}) ->
    {Name, [dynamize_comparison(null)]};
dynamize_condition({Name, AttrValue}) ->
    %% Default to eq
    {Name, [{<<"AttributeValueList">>, [[dynamize_value(AttrValue)]]},
            dynamize_comparison(eq)]};
dynamize_condition({Name, AttrValueList, in}) ->
    {Name, [{<<"AttributeValueList">>, [[dynamize_value(A)] || A <- AttrValueList]},
            dynamize_comparison(in)]};
dynamize_condition({Name, {AttrValue1, AttrValue2}, between}) ->
    {Name, [{<<"AttributeValueList">>, [[dynamize_value(AttrValue1)], [dynamize_value(AttrValue2)]]},
            dynamize_comparison(between)]};
dynamize_condition({Name, AttrValue, Op}) ->
    {Name, [{<<"AttributeValueList">>, [[dynamize_value(AttrValue)]]},
            dynamize_comparison(Op)]}.

-spec dynamize_conditions(conditions()) -> [json_pair()].
dynamize_conditions(Conditions) ->
    dynamize_maybe_list(fun dynamize_condition/1, Conditions).

-spec dynamize_select(select()) -> binary().
dynamize_select(all_attributes)           -> <<"ALL_ATTRIBUTES">>;
dynamize_select(all_projected_attributes) -> <<"ALL_PROJECTED_ATTRIBUTES">>;
dynamize_select(count)                    -> <<"COUNT">>;
dynamize_select(specific_attributes)      -> <<"SPECIFIC_ATTRIBUTES">>.

-spec dynamize_return_consumed_capacity(return_consumed_capacity()) -> binary().
dynamize_return_consumed_capacity(none) ->
    <<"NONE">>;
dynamize_return_consumed_capacity(total) ->
    <<"TOTAL">>;
dynamize_return_consumed_capacity(indexes) ->
    <<"INDEXES">>.

-spec dynamize_return_item_collection_metrics(return_item_collection_metrics()) -> binary().
dynamize_return_item_collection_metrics(none) ->
    <<"NONE">>;
dynamize_return_item_collection_metrics(size) ->
    <<"SIZE">>.

%%%------------------------------------------------------------------------------
%%% Shared Undynamizers
%%%------------------------------------------------------------------------------

-type undynamize_opt() :: {typed, boolean()}.
-type undynamize_opts() :: [undynamize_opt()].

-spec id(X, undynamize_opts()) -> X.
id(X, _) -> X.

-spec undynamize_type(json_attr_type(), undynamize_opts()) -> attr_type().
undynamize_type(<<"S">>, _) ->
    s;
undynamize_type(<<"N">>, _) ->
    n;
undynamize_type(<<"B">>, _) ->
    b.

-spec undynamize_number(binary(), undynamize_opts()) -> number().
undynamize_number(Value, _) ->
    String = binary_to_list(Value),
    case lists:member($., String) of
        true ->
            list_to_float(String);
        false ->
            list_to_integer(String)
    end.
            
-spec undynamize_value(json_attr_value(), undynamize_opts()) -> out_attr_value().
undynamize_value({<<"S">>, Value}, _) when is_binary(Value) ->
    Value;
undynamize_value({<<"N">>, Value}, Opts) ->
    undynamize_number(Value, Opts);
undynamize_value({<<"B">>, Value}, _) ->
    base64:decode(Value);
undynamize_value({<<"BOOL">>, Value}, _) when is_boolean(Value) ->
    Value;
undynamize_value({<<"NULL">>, true}, _) ->
    undefined;
undynamize_value({<<"SS">>, Values}, _) when is_list(Values) ->
    Values;
undynamize_value({<<"NS">>, Values}, Opts) ->
    [undynamize_number(Value, Opts) || Value <- Values];
undynamize_value({<<"BS">>, Values}, _) ->
    [base64:decode(Value) || Value <- Values];
undynamize_value({<<"L">>, List}, Opts) ->
    [undynamize_value(Value, Opts) || [Value] <- List];
undynamize_value({<<"M">>, Map}, Opts) ->
    [undynamize_attr(Attr, Opts) || Attr <- Map].

-spec undynamize_attr(json_attr(), undynamize_opts()) -> out_attr().
undynamize_attr({Name, [ValueJson]}, Opts) ->
    {Name, undynamize_value(ValueJson, Opts)}.

-spec undynamize_object(fun((json_pair(), undynamize_opts()) -> A), 
                        [json_pair()] | [{}], undynamize_opts()) -> [A].
undynamize_object(_, [{}], _) ->
    %% jsx returns [{}] for empty objects
    [];
undynamize_object(PairFun, List, Opts) ->
    [PairFun(I, Opts) || I <- List].

-spec undynamize_item(json_item(), undynamize_opts()) -> out_item().
undynamize_item(Json, Opts) ->
    case lists:keyfind(typed, 1, Opts) of
        {typed, true} ->
            undynamize_object(fun undynamize_attr_typed/2, Json, Opts);
        _ ->
            undynamize_object(fun undynamize_attr/2, Json, Opts)
    end.

-spec undynamize_items([json_item()], undynamize_opts()) -> [out_item()].
undynamize_items(Items, Opts) ->
    [undynamize_item(I, Opts) || I <- Items].

-spec undynamize_value_typed(json_attr_value(), undynamize_opts()) -> in_attr_value().
undynamize_value_typed({<<"S">>, Value}, _) when is_binary(Value) ->
    {s, Value};
undynamize_value_typed({<<"N">>, Value}, Opts) ->
    {n, undynamize_number(Value, Opts)};
undynamize_value_typed({<<"B">>, Value}, _) ->
    {b, base64:decode(Value)};
undynamize_value_typed({<<"BOOL">>, Value}, _) when is_boolean(Value) ->
    {bool, Value};
undynamize_value_typed({<<"NULL">>, true}, _) ->
    {null, true};
undynamize_value_typed({<<"SS">>, Values}, _) when is_list(Values) ->
    {ss, Values};
undynamize_value_typed({<<"NS">>, Values}, Opts) ->
    {ns, [undynamize_number(Value, Opts) || Value <- Values]};
undynamize_value_typed({<<"BS">>, Values}, _) ->
    {bs, [base64:decode(Value) || Value <- Values]};
undynamize_value_typed({<<"L">>, List}, Opts) ->
    {l, [undynamize_value_typed(Value, Opts) || [Value] <- List]};
undynamize_value_typed({<<"M">>, Map}, Opts) ->
    {m, [undynamize_attr_typed(Attr, Opts) || Attr <- Map]}.

-spec undynamize_attr_typed(json_attr(), undynamize_opts()) -> in_attr().
undynamize_attr_typed({Name, [ValueJson]}, Opts) ->
    {Name, undynamize_value_typed(ValueJson, Opts)}.

-spec undynamize_item_typed(json_item(), undynamize_opts()) -> in_item().
undynamize_item_typed(Json, Opts) ->
    undynamize_object(fun undynamize_attr_typed/2, Json, Opts).

-spec undynamize_typed_key(json_key(), undynamize_opts()) -> key().
undynamize_typed_key(Key, Opts) ->
    [undynamize_attr_typed(I, Opts) || I <- Key].

-spec undynamize_attr_defs([json_item()], undynamize_opts()) -> attr_defs().
undynamize_attr_defs(V, Opts) ->
    [{proplists:get_value(<<"AttributeName">>, I),
      undynamize_type(proplists:get_value(<<"AttributeType">>, I), Opts)}
     || I <- V].
    
key_name(Key) ->
    proplists:get_value(<<"AttributeName">>, Key).
    
-spec undynamize_key_schema([json_item()], undynamize_opts()) -> key_schema().
undynamize_key_schema([HashKey], _) ->
    key_name(HashKey);
undynamize_key_schema([Key1, Key2], _) ->
    case proplists:get_value(<<"KeyType">>, Key1) of
        <<"HASH">> ->
            {key_name(Key1), key_name(Key2)};
        <<"RANGE">> ->
            {key_name(Key2), key_name(Key1)}
    end.

-spec undynamize_expression(binary(), undynamize_opts()) -> expression().
undynamize_expression(Expression, _) ->
    Expression.

-spec undynamize_expression_attribute_names([json_pair()], undynamize_opts()) -> expression_attribute_names().
undynamize_expression_attribute_names(Names, _) ->
    Names.

-spec undynamize_table_status(binary(), undynamize_opts()) -> table_status().
undynamize_table_status(<<"CREATING">>, _) -> creating;
undynamize_table_status(<<"UPDATING">>, _) -> updating;
undynamize_table_status(<<"DELETING">>, _) -> deleting;
undynamize_table_status(<<"ACTIVE">>, _)   -> active.
    
-type field_table() :: [{binary(), pos_integer(), 
                         fun((jsx:json_term(), undynamize_opts()) -> term())}].

-spec undynamize_folder(field_table(), json_pair(), undynamize_opts(), tuple()) -> tuple().
undynamize_folder(Table, {Key, Value}, Opts, A) ->
    case lists:keyfind(Key, 1, Table) of
        {Key, Index, ValueFun} ->
            setelement(Index, A, ValueFun(Value, Opts));
        false ->
            A
    end.

-type record_desc() :: {tuple(), field_table()}.

-spec undynamize_record(record_desc(), jsx:json_term(), undynamize_opts()) -> tuple().
undynamize_record({Record, _}, [{}], _) ->
    %% jsx returns [{}] for empty objects
    Record;
undynamize_record({Record, Table}, Json, Opts) ->
    lists:foldl(fun(Pair, A) -> undynamize_folder(Table, Pair, Opts, A) end, Record, Json).

%%%------------------------------------------------------------------------------
%%% Shared Options
%%%------------------------------------------------------------------------------

-spec id(X) -> X.
id(X) -> X.

-type out_type() :: json | record | typed_record | simple.
-type out_opt() :: {out, out_type()}.
-type boolean_opt(Name) :: Name | {Name, boolean()}.
-type property() :: proplists:property().

-type aws_opts() :: [json_pair()].
-type ddb_opts() :: [out_opt()].
-type opts() :: {aws_opts(), ddb_opts()}.

-spec verify_ddb_opt(atom(), term()) -> ok.
verify_ddb_opt(out, Value) ->
    case lists:member(Value, [json, record, typed_record, simple]) of
        true ->
            ok;
        false ->
            error({erlcloud_ddb, {invalid_opt, {out, Value}}})
    end;
verify_ddb_opt(Name, Value) ->
    error({erlcloud_ddb, {invalid_opt, {Name, Value}}}).

-type opt_table_entry() :: {atom(), binary(), fun((_) -> jsx:json_term())}.
-type opt_table() :: [opt_table_entry()].
-spec opt_folder(opt_table(), property(), opts()) -> opts().
opt_folder(_, {_, undefined}, Opts) ->
    %% ignore options set to undefined
    Opts;
opt_folder(Table, {Name, Value}, {AwsOpts, DdbOpts}) ->
    case lists:keyfind(Name, 1, Table) of
        {Name, Key, ValueFun} ->
            {[{Key, ValueFun(Value)} | AwsOpts], DdbOpts};
        false ->
            verify_ddb_opt(Name, Value),
            {AwsOpts, [{Name, Value} | DdbOpts]}
    end.

-spec opts(opt_table(), proplist()) -> opts().
opts(Table, Opts) when is_list(Opts) ->
    %% remove duplicate options
    Opts1 = lists:ukeysort(1, proplists:unfold(Opts)),
    lists:foldl(fun(Opt, A) -> opt_folder(Table, Opt, A) end, {[], []}, Opts1);
opts(_, _) ->
    error({erlcloud_ddb, opts_not_list}).

-type expression_attribute_names_opt() :: {expression_attribute_names, expression_attribute_names()}.

-spec expression_attribute_names_opt() -> opt_table_entry().
expression_attribute_names_opt() ->
    {expression_attribute_names, <<"ExpressionAttributeNames">>, fun dynamize_expression_attribute_names/1}.

-type expression_attribute_values_opt() :: {expression_attribute_values, expression_attribute_values()}.

-spec expression_attribute_values_opt() -> opt_table_entry().
expression_attribute_values_opt() ->
    {expression_attribute_values, <<"ExpressionAttributeValues">>, fun dynamize_expression_attribute_values/1}.

-type projection_expression_opt() :: {projection_expression, expression()}.

-spec projection_expression_opt() -> opt_table_entry().
projection_expression_opt() ->
    {projection_expression, <<"ProjectionExpression">>, fun dynamize_expression/1}.

-type attributes_to_get_opt() :: {attributes_to_get, [attr_name()]}.

-spec attributes_to_get_opt() -> opt_table_entry().
attributes_to_get_opt() ->
    {attributes_to_get, <<"AttributesToGet">>, fun id/1}.

-type consistent_read_opt() :: boolean_opt(consistent_read).

-spec consistent_read_opt() -> opt_table_entry().
consistent_read_opt() ->
    {consistent_read, <<"ConsistentRead">>, fun id/1}.

-type condition_expression_opt() :: {condition_expression, expression()}.

-spec condition_expression_opt() -> opt_table_entry().
condition_expression_opt() ->
    {condition_expression, <<"ConditionExpression">>, fun dynamize_expression/1}.

-type conditional_op_opt() :: {conditional_op, conditional_op()}.

-spec conditional_op_opt() -> opt_table_entry().
conditional_op_opt() ->
    {conditional_op, <<"ConditionalOperator">>, fun dynamize_conditional_op/1}.

-type expected_opt() :: {expected, in_expected()}.

-spec expected_opt() -> opt_table_entry().
expected_opt() ->
    {expected, <<"Expected">>, fun dynamize_expected/1}.

-spec filter_expression_opt() -> opt_table_entry().

filter_expression_opt() ->
    {filter_expression, <<"FilterExpression">>, fun dynamize_expression/1}.

% This matches the Java API, which asks the user to write their own expressions.

-spec dynamize_expression(expression()) -> binary().
dynamize_expression(Expression) when is_binary(Expression) ->
    Expression;
dynamize_expression(Expression) when is_list(Expression) ->
    list_to_binary(Expression);

% Or, some convenience functions for assembling expressions using lists of tuples.

dynamize_expression({A, also, B}) ->
    AA = dynamize_expression(A),
    BB = dynamize_expression(B),
    <<"(", AA/binary, ") AND (", BB/binary, ")">>;
dynamize_expression({{A, B}, eq}) ->
    <<A/binary, " = ", B/binary>>;
dynamize_expression({{A, B}, ne}) ->
    <<A/binary, " <> ", B/binary>>;
dynamize_expression({{A, B}, lt}) ->
    <<A/binary, " < ", B/binary>>;
dynamize_expression({{A, B}, le}) ->
    <<A/binary, " <= ", B/binary>>;
dynamize_expression({{A, B}, gt}) ->
    <<A/binary, " > ", B/binary>>;
dynamize_expression({{A, B}, ge}) ->
    <<A/binary, " >= ", B/binary>>;
dynamize_expression({{A, {Low, High}}, between}) ->
    <<A/binary, " BETWEEN ", Low/binary, " AND ", High/binary>>;
dynamize_expression({{A, B}, in}) when is_binary(B) ->
    <<A/binary, " IN ", B/binary>>;
dynamize_expression({{A, B}, in}) when is_list(B) ->
    % Convert everything to binaries.

    InList = [to_binary(X) || X <- B],

    % Join the list of binaries with commas.

    Join = fun(Elem, Acc) when Acc =:= <<"">> ->
                Elem;
              (Elem, Acc) ->
                <<Acc/binary, ",", Elem/binary>> end,

    In = lists:foldl(Join, <<>>, InList),

    <<A/binary, " IN (", In/binary, ")">>;
dynamize_expression({attribute_exists, Path}) ->
    <<"attribute_exists(", Path/binary, ")">>;
dynamize_expression({attribute_not_exists, Path}) ->
    <<"attribute_not_exists(", Path/binary, ")">>;
dynamize_expression({begins_with, Path, Operand}) ->
    <<"begins_with(", Path/binary, ",", Operand/binary, ")">>;
dynamize_expression({contains, Path, Operand}) ->
    <<"contains(", Path/binary, ",", Operand/binary, ")">>.

-type return_consumed_capacity_opt() :: {return_consumed_capacity, return_consumed_capacity()}.

-spec return_consumed_capacity_opt() -> opt_table_entry().
return_consumed_capacity_opt() ->
    {return_consumed_capacity, <<"ReturnConsumedCapacity">>, fun dynamize_return_consumed_capacity/1}.

-type return_item_collection_metrics_opt() :: {return_item_collection_metrics, return_item_collection_metrics()}.

-spec return_item_collection_metrics_opt() -> opt_table_entry().
return_item_collection_metrics_opt() ->
    {return_item_collection_metrics, <<"ReturnItemCollectionMetrics">>, 
     fun dynamize_return_item_collection_metrics/1}.

%%%------------------------------------------------------------------------------
%%% Output
%%%------------------------------------------------------------------------------
-type ddb_return(Record, Simple) :: {ok, jsx:json_term() | Record | Simple} | {error, term()}.
-type undynamize_fun() :: fun((jsx:json_term(), undynamize_opts()) -> tuple()).

-spec out(erlcloud_ddb_impl:json_return(), undynamize_fun(), ddb_opts()) 
         -> {ok, jsx:json_term() | tuple()} |
            {simple, term()} |
            {error, term()}.
out({error, Reason}, _, _) ->
    {error, Reason};
out({ok, Json}, Undynamize, Opts) ->
    case proplists:get_value(out, Opts, simple) of
        json ->
            {ok, Json};
        record ->
            {ok, Undynamize(Json, [])};
        typed_record ->
            {ok, Undynamize(Json, [{typed, true}])};
        simple ->
            {simple, Undynamize(Json, [])}
    end.

%% Returns specified field of tuple for simple return
-spec out(erlcloud_ddb_impl:json_return(), undynamize_fun(), ddb_opts(), pos_integer()) 
         -> ok_return(term()).
out(Result, Undynamize, Opts, Index) ->
    out(Result, Undynamize, Opts, Index, {error, no_return}).

-spec out(erlcloud_ddb_impl:json_return(), undynamize_fun(), ddb_opts(), pos_integer(), ok_return(term())) 
         -> ok_return(term()).
out(Result, Undynamize, Opts, Index, Default) ->
    case out(Result, Undynamize, Opts) of
        {simple, Record} ->
            case element(Index, Record) of
                undefined ->
                    Default;
                Element ->
                    {ok, Element}
            end;
        Else ->
            Else
    end.

%%%------------------------------------------------------------------------------
%%% Shared Records
%%%------------------------------------------------------------------------------

undynamize_consumed_capacity_units(V, _Opts) ->
    {_, CapacityUnits} = lists:keyfind(<<"CapacityUnits">>, 1, V),
    CapacityUnits.

-spec consumed_capacity_record() -> record_desc().
consumed_capacity_record() ->
    {#ddb2_consumed_capacity{},
     [{<<"CapacityUnits">>, #ddb2_consumed_capacity.capacity_units, fun id/2},
      {<<"GlobalSecondaryIndexes">>, #ddb2_consumed_capacity.global_secondary_indexes,
       fun(V, Opts) -> undynamize_object(
                         fun({IndexName, Json}, Opts2) ->
                                 {IndexName, undynamize_consumed_capacity_units(Json, Opts2)}
                         end, V, Opts)
       end},
      {<<"LocalSecondaryIndexes">>, #ddb2_consumed_capacity.local_secondary_indexes,
       fun(V, Opts) -> undynamize_object(
                         fun({IndexName, Json}, Opts2) ->
                                 {IndexName, undynamize_consumed_capacity_units(Json, Opts2)}
                         end, V, Opts)
       end},
      {<<"Table">>, #ddb2_consumed_capacity.table, fun undynamize_consumed_capacity_units/2},
      {<<"TableName">>, #ddb2_consumed_capacity.table_name, fun id/2}]}.

undynamize_consumed_capacity(V, Opts) ->
    undynamize_record(consumed_capacity_record(), V, Opts).

undynamize_consumed_capacity_list(V, Opts) ->
    [undynamize_record(consumed_capacity_record(), I, Opts) || I <- V].

-spec item_collection_metrics_record() -> record_desc().
item_collection_metrics_record() ->
    {#ddb2_item_collection_metrics{},
     [{<<"ItemCollectionKey">>, #ddb2_item_collection_metrics.item_collection_key,
       fun([V], Opts) ->
               {_Name, Value} = undynamize_attr(V, Opts),
               Value
       end},
      {<<"SizeEstimateRangeGB">>, #ddb2_item_collection_metrics.size_estimate_range_gb,
       fun([L, H], _) -> {L, H} end}]}.

undynamize_item_collection_metrics(V, Opts) ->
    undynamize_record(item_collection_metrics_record(), V, Opts).

undynamize_item_collection_metric_list(Table, V, Opts) ->
    {Table, [undynamize_item_collection_metrics(I, Opts) || I <- V]}.

undynamize_projection(V, _) ->
    case proplists:get_value(<<"ProjectionType">>, V) of
        <<"KEYS_ONLY">> ->
            keys_only;
        <<"ALL">> ->
            all;
        <<"INCLUDE">> ->
            {include, proplists:get_value(<<"NonKeyAttributes">>, V)}
    end.

-spec undynamize_index_status(binary(), undynamize_opts()) -> index_status().
undynamize_index_status(<<"CREATING">>, _) -> creating;
undynamize_index_status(<<"UPDATING">>, _) -> updating;
undynamize_index_status(<<"DELETING">>, _) -> deleting;
undynamize_index_status(<<"ACTIVE">>, _)   -> active.

-spec global_secondary_index_description_record() -> record_desc().
global_secondary_index_description_record() ->
    {#ddb2_global_secondary_index_description{},
     [{<<"Backfilling">>, #ddb2_global_secondary_index_description.backfilling, fun id/2},
      {<<"IndexName">>, #ddb2_global_secondary_index_description.index_name, fun id/2},
      {<<"IndexSizeBytes">>, #ddb2_global_secondary_index_description.index_size_bytes, fun id/2},
      {<<"IndexStatus">>, #ddb2_global_secondary_index_description.index_status, fun undynamize_index_status/2},
      {<<"ItemCount">>, #ddb2_global_secondary_index_description.item_count, fun id/2},
      {<<"KeySchema">>, #ddb2_global_secondary_index_description.key_schema, fun undynamize_key_schema/2},
      {<<"Projection">>, #ddb2_global_secondary_index_description.projection, fun undynamize_projection/2},
      {<<"ProvisionedThroughput">>, #ddb2_global_secondary_index_description.provisioned_throughput,
       fun(V, Opts) -> undynamize_record(provisioned_throughput_description_record(), V, Opts) end}
     ]}.
    
-spec local_secondary_index_description_record() -> record_desc().
local_secondary_index_description_record() ->
    {#ddb2_local_secondary_index_description{},
     [{<<"IndexName">>, #ddb2_local_secondary_index_description.index_name, fun id/2},
      {<<"IndexSizeBytes">>, #ddb2_local_secondary_index_description.index_size_bytes, fun id/2},
      {<<"ItemCount">>, #ddb2_local_secondary_index_description.item_count, fun id/2},
      {<<"KeySchema">>, #ddb2_local_secondary_index_description.key_schema, fun undynamize_key_schema/2},
      {<<"Projection">>, #ddb2_local_secondary_index_description.projection, fun undynamize_projection/2}
     ]}.

-spec provisioned_throughput_description_record() -> record_desc().
provisioned_throughput_description_record() ->
    {#ddb2_provisioned_throughput_description{},
     [{<<"LastDecreaseDateTime">>, #ddb2_provisioned_throughput_description.last_decrease_date_time, fun id/2},
      {<<"LastIncreaseDateTime">>, #ddb2_provisioned_throughput_description.last_increase_date_time, fun id/2},
      {<<"NumberOfDecreasesToday">>, #ddb2_provisioned_throughput_description.number_of_decreases_today, fun id/2},
      {<<"ReadCapacityUnits">>, #ddb2_provisioned_throughput_description.read_capacity_units, fun id/2},
      {<<"WriteCapacityUnits">>, #ddb2_provisioned_throughput_description.write_capacity_units, fun id/2}
     ]}.

-spec table_description_record() -> record_desc().
table_description_record() ->
    {#ddb2_table_description{},
     [{<<"AttributeDefinitions">>, #ddb2_table_description.attribute_definitions, fun undynamize_attr_defs/2},
      {<<"CreationDateTime">>, #ddb2_table_description.creation_date_time, fun id/2},
      {<<"GlobalSecondaryIndexes">>, #ddb2_table_description.global_secondary_indexes,
       fun(V, Opts) -> [undynamize_record(global_secondary_index_description_record(), I, Opts) || I <- V] end},
      {<<"ItemCount">>, #ddb2_table_description.item_count, fun id/2},
      {<<"KeySchema">>, #ddb2_table_description.key_schema, fun undynamize_key_schema/2},
      {<<"LocalSecondaryIndexes">>, #ddb2_table_description.local_secondary_indexes,
       fun(V, Opts) -> [undynamize_record(local_secondary_index_description_record(), I, Opts) || I <- V] end},
      {<<"ProvisionedThroughput">>, #ddb2_table_description.provisioned_throughput,
       fun(V, Opts) -> undynamize_record(provisioned_throughput_description_record(), V, Opts) end},
      {<<"TableName">>, #ddb2_table_description.table_name, fun id/2},
      {<<"TableSizeBytes">>, #ddb2_table_description.table_size_bytes, fun id/2},
      {<<"TableStatus">>, #ddb2_table_description.table_status, fun undynamize_table_status/2}
     ]}.

%%%------------------------------------------------------------------------------
%%% BatchGetItem
%%%------------------------------------------------------------------------------

-type batch_get_item_opt() :: return_consumed_capacity_opt() |
                              out_opt().
-type batch_get_item_opts() :: [batch_get_item_opt()].

-spec batch_get_item_opts() -> opt_table().
batch_get_item_opts() ->
    [return_consumed_capacity_opt()].

-type batch_get_item_request_item_opt() :: expression_attribute_names_opt() |
                                           projection_expression_opt() |
                                           attributes_to_get_opt() |
                                           consistent_read_opt().
-type batch_get_item_request_item_opts() :: [batch_get_item_request_item_opt()].

-spec batch_get_item_request_item_opts() -> opt_table().
batch_get_item_request_item_opts() ->
    [expression_attribute_names_opt(),
     projection_expression_opt(),
     attributes_to_get_opt(),
     consistent_read_opt()].

-type batch_get_item_request_item() :: {table_name(), [key(),...], batch_get_item_request_item_opts()} |
                                       {table_name(), [key(),...]}.

-spec dynamize_batch_get_item_request_item(batch_get_item_request_item()) 
                                          -> json_pair().
dynamize_batch_get_item_request_item({Table, Keys}) ->
    dynamize_batch_get_item_request_item({Table, Keys, []});
dynamize_batch_get_item_request_item({Table, Keys, Opts}) ->
    {AwsOpts, []} = opts(batch_get_item_request_item_opts(), Opts),
    {Table, [{<<"Keys">>, [dynamize_key(K) || K <- Keys]}] ++ AwsOpts}.

-type batch_get_item_request_items() :: maybe_list(batch_get_item_request_item()).
-spec dynamize_batch_get_item_request_items(batch_get_item_request_items()) -> [json_pair()].
dynamize_batch_get_item_request_items(Request) ->
    dynamize_maybe_list(fun dynamize_batch_get_item_request_item/1, Request).

-spec batch_get_item_request_item_folder({binary(), term()}, batch_get_item_request_item()) 
                                        -> batch_get_item_request_item().
batch_get_item_request_item_folder({<<"Keys">>, Keys}, {Table, _, Opts}) ->
    {Table, [undynamize_typed_key(K, []) || K <- Keys], Opts};
batch_get_item_request_item_folder({<<"ExpressionAttributeNames">>, Value}, {Table, Keys, Opts}) ->
    {Table, Keys, [{expression_attribute_names, undynamize_expression_attribute_names(Value, [])} | Opts]};
batch_get_item_request_item_folder({<<"ProjectionExpression">>, Value}, {Table, Keys, Opts}) ->
    {Table, Keys, [{projection_expression, undynamize_expression(Value, [])} | Opts]};
batch_get_item_request_item_folder({<<"AttributesToGet">>, Value}, {Table, Keys, Opts}) ->
    {Table, Keys, [{attributes_to_get, Value} | Opts]};
batch_get_item_request_item_folder({<<"ConsistentRead">>, Value}, {Table, Keys, Opts}) ->
    {Table, Keys, [{consistent_read, Value} | Opts]}.

-spec undynamize_batch_get_item_request_item(table_name(), jsx:json_term(), undynamize_opts())
                                            -> batch_get_item_request_item().
undynamize_batch_get_item_request_item(Table, Json, _) ->
    lists:foldl(fun batch_get_item_request_item_folder/2, {Table, [], []}, Json).

undynamize_batch_get_item_response({Table, Json}, Opts) ->
    #ddb2_batch_get_item_response{
       table = Table,
       items = undynamize_items(Json, Opts)}.

undynamize_batch_get_item_responses(Response, Opts) ->
    undynamize_object(fun undynamize_batch_get_item_response/2, Response, Opts).

-spec batch_get_item_record() -> record_desc().    
batch_get_item_record() ->
    {#ddb2_batch_get_item{},
     [{<<"ConsumedCapacity">>, #ddb2_batch_get_item.consumed_capacity, fun undynamize_consumed_capacity_list/2},
      {<<"Responses">>, #ddb2_batch_get_item.responses, fun undynamize_batch_get_item_responses/2},
      {<<"UnprocessedKeys">>, #ddb2_batch_get_item.unprocessed_keys,
       fun(V, Opts) -> undynamize_object(fun({Table, Json}, Opts2) ->
                                                 undynamize_batch_get_item_request_item(Table, Json, Opts2)
                                         end, V, Opts)
       end}
     ]}.

-type batch_get_item_return() :: ddb_return(#ddb2_batch_get_item{}, [out_item()]).

-spec batch_get_item(batch_get_item_request_items()) -> batch_get_item_return().
batch_get_item(RequestItems) ->
    batch_get_item(RequestItems, [], default_config()).

-spec batch_get_item(batch_get_item_request_items(), batch_get_item_opts()) -> batch_get_item_return().
batch_get_item(RequestItems, Opts) ->
    batch_get_item(RequestItems, Opts, default_config()).

%%------------------------------------------------------------------------------
%% @doc 
%% DynamoDB API:
%% [http://docs.aws.amazon.com/amazondynamodb/latest/developerguide/API_BatchGetItems.html]
%%
%% ===Example===
%%
%% Get 4 items total from 2 tables.
%%
%% `
%% {ok, Record} =
%%     erlcloud_ddb2:batch_get_item(
%%       [{<<"Forum">>, 
%%         [{<<"Name">>, {s, <<"Amazon DynamoDB">>}},
%%          {<<"Name">>, {s, <<"Amazon RDS">>}}, 
%%          {<<"Name">>, {s, <<"Amazon Redshift">>}}],
%%         [{projection_expression, <<"Name, Threads, Messages, Views">>}]},
%%        {<<"Thread">>, 
%%         [[{<<"ForumName">>, {s, <<"Amazon DynamoDB">>}}, 
%%           {<<"Subject">>, {s, <<"Concurrent reads">>}}]],
%%         [{projection_expression, <<"Tags, Message">>}]}],
%%       [{return_consumed_capacity, total},
%%        {out, record}]),
%% '
%%
%% See also erlcloud_ddb_util:get_all which provides retry and parallel batching.
%%
%% @end
%%------------------------------------------------------------------------------
-spec batch_get_item(batch_get_item_request_items(), batch_get_item_opts(), aws_config()) -> 
                            batch_get_item_return().
batch_get_item(RequestItems, Opts, Config) ->
    {AwsOpts, DdbOpts} = opts(batch_get_item_opts(), Opts),
    Return = erlcloud_ddb_impl:request(
               Config,
               "DynamoDB_20120810.BatchGetItem",
               [{<<"RequestItems">>, dynamize_batch_get_item_request_items(RequestItems)}]
                ++ AwsOpts),
    case out(Return, 
             fun(Json, UOpts) -> undynamize_record(batch_get_item_record(), Json, UOpts) end, 
             DdbOpts) of
        {simple, #ddb2_batch_get_item{unprocessed_keys = [_|_]}} ->
            %% Return an error on unprocessed results.
            {error, unprocessed};
        {simple, #ddb2_batch_get_item{unprocessed_keys = [], responses = Responses}} ->
            %% Simple return for batch_get_item is all items from all tables in a single list
            {ok, lists:flatmap(fun(#ddb2_batch_get_item_response{items = I}) -> I end, Responses)};
        {ok, _} = Out -> Out;
        {error, _} = Out -> Out
    end.

%%%------------------------------------------------------------------------------
%%% BatchWriteItem
%%%------------------------------------------------------------------------------

-type batch_write_item_opt() :: return_consumed_capacity_opt() |
                                return_item_collection_metrics_opt() |
                                out_opt().
-type batch_write_item_opts() :: [batch_write_item_opt()].

-spec batch_write_item_opts() -> opt_table().
batch_write_item_opts() ->
    [return_consumed_capacity_opt(),
     return_item_collection_metrics_opt()].

-type batch_write_item_put() :: {put, in_item()}.
-type batch_write_item_delete() :: {delete, key()}.
-type batch_write_item_request() :: batch_write_item_put() | batch_write_item_delete().
-type batch_write_item_request_item() :: {table_name(), [batch_write_item_request()]}.

-spec dynamize_batch_write_item_request(batch_write_item_request()) -> jsx:json_term().
dynamize_batch_write_item_request({put, Item}) ->
    [{<<"PutRequest">>, [{<<"Item">>, dynamize_item(Item)}]}];
dynamize_batch_write_item_request({delete, Key}) ->
    [{<<"DeleteRequest">>, [{<<"Key">>, dynamize_key(Key)}]}].

-spec dynamize_batch_write_item_request_item(batch_write_item_request_item()) 
                                          -> json_pair().
dynamize_batch_write_item_request_item({Table, Requests}) ->
    {Table, [dynamize_batch_write_item_request(R) || R <- Requests]}.

-type batch_write_item_request_items() :: maybe_list(batch_write_item_request_item()).
-spec dynamize_batch_write_item_request_items(batch_write_item_request_items()) -> [json_pair()].
dynamize_batch_write_item_request_items(Request) ->
    dynamize_maybe_list(fun dynamize_batch_write_item_request_item/1, Request).

-spec batch_write_item_request_folder([{binary(), term()}], batch_write_item_request_item()) 
                                     -> batch_write_item_request_item().
batch_write_item_request_folder([{<<"PutRequest">>, [{<<"Item">>, Item}]}], {Table, Requests}) ->
    {Table, [{put, undynamize_item_typed(Item, [])} | Requests]};
batch_write_item_request_folder([{<<"DeleteRequest">>, [{<<"Key">>, Key}]}], {Table, Requests}) ->
    {Table, [{delete, undynamize_typed_key(Key, [])} | Requests]}.

-spec undynamize_batch_write_item_request_item(table_name(), jsx:json_term(), undynamize_opts())
                                              -> batch_write_item_request_item().
undynamize_batch_write_item_request_item(Table, Json, _) ->
    {Table, Requests} = lists:foldl(fun batch_write_item_request_folder/2, {Table, []}, Json),
    {Table, lists:reverse(Requests)}.

-spec batch_write_item_record() -> record_desc().
batch_write_item_record() ->
    {#ddb2_batch_write_item{},
     [{<<"ConsumedCapacity">>, #ddb2_batch_write_item.consumed_capacity, fun undynamize_consumed_capacity_list/2},
      {<<"ItemCollectionMetrics">>, #ddb2_batch_write_item.item_collection_metrics,
       fun(V, Opts) -> undynamize_object(
                         fun({Table, Json}, Opts2) ->
                                 undynamize_item_collection_metric_list(Table, Json, Opts2)
                         end, V, Opts)
       end},
      {<<"UnprocessedItems">>, #ddb2_batch_write_item.unprocessed_items,
       fun(V, Opts) -> undynamize_object(
                         fun({Table, Json}, Opts2) ->
                                 undynamize_batch_write_item_request_item(Table, Json, Opts2)
                         end, V, Opts)
       end}
     ]}.

-type batch_write_item_return() :: ddb_return(#ddb2_batch_write_item{}, #ddb2_batch_write_item{}).

-spec batch_write_item(batch_write_item_request_items()) -> batch_write_item_return().
batch_write_item(RequestItems) ->
    batch_write_item(RequestItems, [], default_config()).

-spec batch_write_item(batch_write_item_request_items(), batch_write_item_opts()) -> batch_write_item_return().
batch_write_item(RequestItems, Opts) ->
    batch_write_item(RequestItems, Opts, default_config()).

%%------------------------------------------------------------------------------
%% @doc 
%% DynamoDB API:
%% [http://docs.aws.amazon.com/amazondynamodb/latest/developerguide/API_BatchWriteItem.html]
%%
%% ===Example===
%%
%% Put 4 items in the "Forum" table.
%%
%% `
%% {ok, Record} =
%%     erlcloud_ddb2:batch_write_item(
%%       [{<<"Forum">>, 
%%         [{put, [{<<"Name">>, {s, <<"Amazon DynamoDB">>}},
%%                 {<<"Category">>, {s, <<"Amazon Web Services">>}}]},
%%          {put, [{<<"Name">>, {s, <<"Amazon RDS">>}},
%%                 {<<"Category">>, {s, <<"Amazon Web Services">>}}]},
%%          {put, [{<<"Name">>, {s, <<"Amazon Redshift">>}},
%%                 {<<"Category">>, {s, <<"Amazon Web Services">>}}]},
%%          {put, [{<<"Name">>, {s, <<"Amazon ElastiCache">>}},
%%                 {<<"Category">>, {s, <<"Amazon Web Services">>}}]}
%%         ]}],
%%       [{return_consumed_capacity, total},
%%        {out, record}]),
%% '
%% @end
%%------------------------------------------------------------------------------
-spec batch_write_item(batch_write_item_request_items(), batch_write_item_opts(), aws_config()) -> 
                              batch_write_item_return().
batch_write_item(RequestItems, Opts, Config) ->
    {AwsOpts, DdbOpts} = opts(batch_write_item_opts(), Opts),
    Return = erlcloud_ddb_impl:request(
               Config,
               "DynamoDB_20120810.BatchWriteItem",
               [{<<"RequestItems">>, dynamize_batch_write_item_request_items(RequestItems)}]
               ++ AwsOpts),
    case out(Return, 
             fun(Json, UOpts) -> undynamize_record(batch_write_item_record(), Json, UOpts) end, 
             DdbOpts) of
        {simple, #ddb2_batch_write_item{unprocessed_items = [_|_]}} ->
            %% TODO resend unprocessed items automatically (or controlled by option). 
            %% For now return an error - you can handle manually if you don't use simple.
            {error, unprocessed};
        {simple, Record} -> {ok, Record};
        {ok, _} = Out -> Out;
        {error, _} = Out -> Out
    end.

%%%------------------------------------------------------------------------------
%%% CreateTable
%%%------------------------------------------------------------------------------

-type local_secondary_index_def() :: {index_name(), range_key_name(), projection()}.
-type local_secondary_indexes() :: maybe_list(local_secondary_index_def()).
-type global_secondary_indexes() :: maybe_list(global_secondary_index_def()).

-spec dynamize_local_secondary_index(hash_key_name(), local_secondary_index_def()) -> jsx:json_term().
dynamize_local_secondary_index(HashKey, {IndexName, RangeKey, Projection}) ->
    [{<<"IndexName">>, IndexName},
     {<<"KeySchema">>, dynamize_key_schema({HashKey, RangeKey})},
     {<<"Projection">>, dynamize_projection(Projection)}].

-spec dynamize_local_secondary_indexes(key_schema(), local_secondary_indexes()) -> jsx:json_term().
dynamize_local_secondary_indexes({HashKey, _RangeKey}, Value) ->
    dynamize_maybe_list(fun(I) -> dynamize_local_secondary_index(HashKey, I) end, Value).

-spec dynamize_global_secondary_indexes(global_secondary_indexes()) -> jsx:json_term().
dynamize_global_secondary_indexes(Value) ->
    dynamize_maybe_list(fun dynamize_global_secondary_index/1, Value).

-type create_table_opt() :: {local_secondary_indexes, local_secondary_indexes()} |
                            {global_secondary_indexes, global_secondary_indexes()}.
-type create_table_opts() :: [create_table_opt()].

-spec create_table_opts(key_schema()) -> opt_table().
create_table_opts(KeySchema) ->
    [{local_secondary_indexes, <<"LocalSecondaryIndexes">>, 
      fun(V) -> dynamize_local_secondary_indexes(KeySchema, V) end},
     {global_secondary_indexes, <<"GlobalSecondaryIndexes">>,
      fun dynamize_global_secondary_indexes/1}].

-spec create_table_record() -> record_desc().
create_table_record() ->
    {#ddb2_create_table{},
     [{<<"TableDescription">>, #ddb2_create_table.table_description, 
       fun(V, Opts) -> undynamize_record(table_description_record(), V, Opts) end}
     ]}. 

-type create_table_return() :: ddb_return(#ddb2_create_table{}, #ddb2_table_description{}).

-spec create_table(table_name(), attr_defs(), key_schema(), read_units(), write_units())
                  -> create_table_return().
create_table(Table, AttrDefs, KeySchema, ReadUnits, WriteUnits) ->
    create_table(Table, AttrDefs, KeySchema, ReadUnits, WriteUnits, [], default_config()).

-spec create_table(table_name(), attr_defs(), key_schema(), read_units(), write_units(),
                   create_table_opts())
                  -> create_table_return().
create_table(Table, AttrDefs, KeySchema, ReadUnits, WriteUnits, Opts) ->
    create_table(Table, AttrDefs, KeySchema, ReadUnits, WriteUnits, Opts, default_config()).

%%------------------------------------------------------------------------------
%% @doc 
%% DynamoDB API:
%% [http://docs.aws.amazon.com/amazondynamodb/latest/developerguide/API_CreateTable.html]
%%
%% ===Example===
%%
%% Create a table with hash key "ForumName" and range key "Subject"
%% with a local secondary index on "LastPostDateTime"
%% and a global secondary index on "Subject" as hash key and "LastPostDateTime"
%% as range key, read and write capacity 10, projecting all fields 
%% 
%% `
%% {ok, Description} =
%%     erlcloud_ddb2:create_table(
%%       <<"Thread">>,
%%       [{<<"ForumName">>, s},
%%        {<<"Subject">>, s},
%%        {<<"LastPostDateTime">>, s}],
%%       {<<"ForumName">>, <<"Subject">>},
%%       5, 
%%       5,
%%       [{local_secondary_indexes,
%%         [{<<"LastPostIndex">>, <<"LastPostDateTime">>, keys_only}]},
%%        {global_secondary_indexes, [
%%          {<<"SubjectTimeIndex">>, {<<"Subject">>, <<"LastPostDateTime">>}, all, 10, 10}
%%        ]}
%%       ]),
%% '
%% @end
%%------------------------------------------------------------------------------
-spec create_table(table_name(), attr_defs(), key_schema(), read_units(), write_units(),
                   create_table_opts(), aws_config()) 
                  -> create_table_return().
create_table(Table, AttrDefs, KeySchema, ReadUnits, WriteUnits, Opts, Config) ->
    {AwsOpts, DdbOpts} = opts(create_table_opts(KeySchema), Opts),
    Return = erlcloud_ddb_impl:request(
               Config,
               "DynamoDB_20120810.CreateTable",
               [{<<"TableName">>, Table},
                {<<"AttributeDefinitions">>, dynamize_attr_defs(AttrDefs)}, 
                {<<"KeySchema">>, dynamize_key_schema(KeySchema)},
                {<<"ProvisionedThroughput">>, dynamize_provisioned_throughput({ReadUnits, WriteUnits})}]
               ++ AwsOpts),
    out(Return, fun(Json, UOpts) -> undynamize_record(create_table_record(), Json, UOpts) end, 
        DdbOpts, #ddb2_create_table.table_description).

%%%------------------------------------------------------------------------------
%%% DeleteItem
%%%------------------------------------------------------------------------------

-type delete_item_opt() :: expression_attribute_names_opt() |
                           expression_attribute_values_opt() |
                           condition_expression_opt() |
                           conditional_op_opt() |
                           expected_opt() | 
                           {return_values, none | all_old} |
                           return_consumed_capacity_opt() |
                           return_item_collection_metrics_opt() |
                           out_opt().
-type delete_item_opts() :: [delete_item_opt()].

-spec delete_item_opts() -> opt_table().
delete_item_opts() ->
    [expression_attribute_names_opt(),
     expression_attribute_values_opt(),
     condition_expression_opt(),
     conditional_op_opt(),
     expected_opt(),
     {return_values, <<"ReturnValues">>, fun dynamize_return_value/1},
     return_consumed_capacity_opt(),
     return_item_collection_metrics_opt()].

-spec delete_item_record() -> record_desc().
delete_item_record() ->
    {#ddb2_delete_item{},
     [{<<"Attributes">>, #ddb2_delete_item.attributes, fun undynamize_item/2},
      {<<"ConsumedCapacity">>, #ddb2_delete_item.consumed_capacity, fun undynamize_consumed_capacity/2},
      {<<"ItemCollectionMetrics">>, #ddb2_delete_item.item_collection_metrics, 
       fun undynamize_item_collection_metrics/2}
     ]}.

-type delete_item_return() :: ddb_return(#ddb2_delete_item{}, out_item()).

-spec delete_item(table_name(), key()) -> delete_item_return().
delete_item(Table, Key) ->
    delete_item(Table, Key, [], default_config()).

-spec delete_item(table_name(), key(), delete_item_opts()) -> delete_item_return().
delete_item(Table, Key, Opts) ->
    delete_item(Table, Key, Opts, default_config()).

%%------------------------------------------------------------------------------
%% @doc 
%% DynamoDB API:
%% [http://docs.aws.amazon.com/amazondynamodb/latest/developerguide/API_DeleteItem.html]
%%
%% ===Example===
%%
%% Delete an item from the "Thread" table if it doesn't have a
%% "Replies" attribute.
%%
%% `
%% {ok, Item} = 
%%     erlcloud_ddb2:delete_item(
%%       <<"Thread">>, 
%%       [{<<"ForumName">>, {s, <<"Amazon DynamoDB">>}},
%%        {<<"Subject">>, {s, <<"How do I update multiple items?">>}}],
%%       [{return_values, all_old},
%%        {condition_expression, <<"attribute_not_exists(Replies)">>}]),
%% '
%%
%% The ConditionExpression option can also be used in place of the legacy
%% ConditionalOperator or Expected parameters.
%%
%% `
%% {ok, Item} = 
%%     erlcloud_ddb2:delete_item(
%%       <<"Thread">>, 
%%       [{<<"ForumName">>, {s, <<"Amazon DynamoDB">>}},
%%        {<<"Subject">>, {s, <<"How do I update multiple items?">>}}],
%%       [{return_values, all_old},
%%        {condition_expression, <<"attribute_not_exists(#replies)">>},
%%        {expression_attribute_names, [{<<"#replies">>, <<"Replies">>}]}]),
%% '
%%
%% @end
%%------------------------------------------------------------------------------
-spec delete_item(table_name(), key(), delete_item_opts(), aws_config()) -> delete_item_return().
delete_item(Table, Key, Opts, Config) ->
    {AwsOpts, DdbOpts} = opts(delete_item_opts(), Opts),
    Return = erlcloud_ddb_impl:request(
               Config,
               "DynamoDB_20120810.DeleteItem",
               [{<<"TableName">>, Table},
                {<<"Key">>, dynamize_key(Key)}]
               ++ AwsOpts),
    out(Return, fun(Json, UOpts) -> undynamize_record(delete_item_record(), Json, UOpts) end, DdbOpts, 
        #ddb2_delete_item.attributes, {ok, []}).

%%%------------------------------------------------------------------------------
%%% DeleteTable
%%%------------------------------------------------------------------------------

-spec delete_table_record() -> record_desc().
delete_table_record() ->
    {#ddb2_delete_table{},
     [{<<"TableDescription">>, #ddb2_delete_table.table_description,
       fun(V, Opts) -> undynamize_record(table_description_record(), V, Opts) end}
     ]}. 

-type delete_table_return() :: ddb_return(#ddb2_delete_table{}, #ddb2_table_description{}).

-spec delete_table(table_name()) -> delete_table_return().
delete_table(Table) ->
    delete_table(Table, [], default_config()).

-spec delete_table(table_name(), ddb_opts()) -> delete_table_return().
delete_table(Table, Opts) ->
    delete_table(Table, Opts, default_config()).

%%------------------------------------------------------------------------------
%% @doc 
%% DynamoDB API:
%% [http://docs.aws.amazon.com/amazondynamodb/latest/developerguide/API_DeleteTable.html]
%%
%% ===Example===
%%
%% Delete "Reply" table.
%%
%% `
%% {ok, Description} =
%%     erlcloud_ddb2:delete_table(<<"Reply">>),
%% '
%% @end
%%------------------------------------------------------------------------------
-spec delete_table(table_name(), ddb_opts(), aws_config()) -> delete_table_return().
delete_table(Table, Opts, Config) ->
    {[], DdbOpts} = opts([], Opts),
    Return = erlcloud_ddb_impl:request(
               Config,
               "DynamoDB_20120810.DeleteTable",
               [{<<"TableName">>, Table}]),
    out(Return, fun(Json, UOpts) -> undynamize_record(delete_table_record(), Json, UOpts) end, 
        DdbOpts, #ddb2_delete_table.table_description).

%%%------------------------------------------------------------------------------
%%% DescribeTable
%%%------------------------------------------------------------------------------

-spec describe_table_record() -> record_desc().
describe_table_record() ->
    {#ddb2_describe_table{},
     [{<<"Table">>, #ddb2_describe_table.table, 
       fun(V, Opts) -> undynamize_record(table_description_record(), V, Opts) end}
     ]}. 

-type describe_table_return() :: ddb_return(#ddb2_describe_table{}, #ddb2_table_description{}).

-spec describe_table(table_name()) -> describe_table_return().
describe_table(Table) ->
    describe_table(Table, [], default_config()).

-spec describe_table(table_name(), ddb_opts()) -> describe_table_return().
describe_table(Table, Opts) ->
    describe_table(Table, Opts, default_config()).

%%------------------------------------------------------------------------------
%% @doc 
%% DynamoDB API:
%% [http://docs.aws.amazon.com/amazondynamodb/latest/developerguide/API_DescribeTables.html]
%%
%% ===Example===
%%
%% Describe "Thread" table.
%%
%% `
%% {ok, Description} =
%%     erlcloud_ddb2:describe_table(<<"Thread">>),
%% '
%% @end
%%------------------------------------------------------------------------------
-spec describe_table(table_name(), ddb_opts(), aws_config()) -> describe_table_return().
describe_table(Table, Opts, Config) ->
    {[], DdbOpts} = opts([], Opts),
    Return = erlcloud_ddb_impl:request(
               Config,
               "DynamoDB_20120810.DescribeTable",
               [{<<"TableName">>, Table}]),
    out(Return, fun(Json, UOpts) -> undynamize_record(describe_table_record(), Json, UOpts) end, 
        DdbOpts, #ddb2_describe_table.table).

%%%------------------------------------------------------------------------------
%%% GetItem
%%%------------------------------------------------------------------------------

-type get_item_opt() :: expression_attribute_names_opt() |
                        projection_expression_opt() |
                        attributes_to_get_opt() |
                        consistent_read_opt() |
                        return_consumed_capacity_opt() |
                        out_opt().
-type get_item_opts() :: [get_item_opt()].

-spec get_item_opts() -> opt_table().
get_item_opts() ->
    [expression_attribute_names_opt(),
     projection_expression_opt(),
     attributes_to_get_opt(),
     consistent_read_opt(),
     return_consumed_capacity_opt()].

-spec get_item_record() -> record_desc().
get_item_record() ->
    {#ddb2_get_item{},
     [{<<"Item">>, #ddb2_get_item.item, fun undynamize_item/2},
      {<<"ConsumedCapacity">>, #ddb2_get_item.consumed_capacity, fun undynamize_consumed_capacity/2}
     ]}.

-type get_item_return() :: ddb_return(#ddb2_get_item{}, out_item()).

-spec get_item(table_name(), key()) -> get_item_return().
get_item(Table, Key) ->
    get_item(Table, Key, [], default_config()).

-spec get_item(table_name(), key(), get_item_opts()) -> get_item_return().
get_item(Table, Key, Opts) ->
    get_item(Table, Key, Opts, default_config()).

%%------------------------------------------------------------------------------
%% @doc 
%% DynamoDB API:
%% [http://docs.aws.amazon.com/amazondynamodb/latest/developerguide/API_GetItem.html]
%%
%% ===Example===
%%
%% Get selected attributes from an item in the "Thread" table.
%%
%% `
%% {ok, Item} = 
%%     erlcloud_ddb2:get_item(
%%       <<"Thread">>,
%%       [{<<"ForumName">>, {s, <<"Amazon DynamoDB">>}}, 
%%        {<<"Subject">>, {s, <<"How do I update multiple items?">>}}],
%%       [{projection_expression, <<"LastPostDateTime, Message, Tags">>},
%%        consistent_read,
%%        {return_consumed_capacity, total}]),
%% '
%% @end
%%------------------------------------------------------------------------------
-spec get_item(table_name(), key(), get_item_opts(), aws_config()) -> get_item_return().
get_item(Table, Key, Opts, Config) ->
    {AwsOpts, DdbOpts} = opts(get_item_opts(), Opts),
    Return = erlcloud_ddb_impl:request(
               Config,
               "DynamoDB_20120810.GetItem",
               [{<<"TableName">>, Table},
                {<<"Key">>, dynamize_key(Key)}]
               ++ AwsOpts),
    out(Return, fun(Json, UOpts) -> undynamize_record(get_item_record(), Json, UOpts) end, DdbOpts, 
        #ddb2_get_item.item, {ok, []}).

%%%------------------------------------------------------------------------------
%%% ListTables
%%%------------------------------------------------------------------------------

-type list_tables_opt() :: {limit, pos_integer()} | 
                           {exclusive_start_table_name, table_name() | undefined} |
                           out_opt().
-type list_tables_opts() :: [list_tables_opt()].

-spec list_tables_opts() -> opt_table().
list_tables_opts() ->
    [{limit, <<"Limit">>, fun id/1},
     {exclusive_start_table_name, <<"ExclusiveStartTableName">>, fun id/1}].

-spec list_tables_record() -> record_desc().
list_tables_record() ->
    {#ddb2_list_tables{},
     [{<<"TableNames">>, #ddb2_list_tables.table_names, fun id/2},
      {<<"LastEvaluatedTableName">>, #ddb2_list_tables.last_evaluated_table_name, fun id/2}
     ]}.

-type list_tables_return() :: ddb_return(#ddb2_list_tables{}, [table_name()]).

-spec list_tables() -> list_tables_return().
list_tables() ->
    list_tables([], default_config()).

-spec list_tables(list_tables_opts()) -> list_tables_return().
list_tables(Opts) ->
    list_tables(Opts, default_config()).

%%------------------------------------------------------------------------------
%% @doc 
%% DynamoDB API:
%% [http://docs.aws.amazon.com/amazondynamodb/latest/developerguide/API_ListTables.html]
%%
%% ===Example===
%%
%% Get the next 3 table names after "Forum".
%%
%% `
%% {ok, Tables} = 
%%     erlcloud_ddb2:list_tables(
%%       [{limit, 3}, 
%%        {exclusive_start_table_name, <<"Forum">>}]),
%% '
%% @end
%%------------------------------------------------------------------------------
-spec list_tables(list_tables_opts(), aws_config()) -> list_tables_return().
list_tables(Opts, Config) ->
    {AwsOpts, DdbOpts} = opts(list_tables_opts(), Opts),
    Return = erlcloud_ddb_impl:request(
               Config,
               "DynamoDB_20120810.ListTables",
               AwsOpts),
    out(Return, fun(Json, UOpts) -> undynamize_record(list_tables_record(), Json, UOpts) end, 
        DdbOpts, #ddb2_list_tables.table_names, {ok, []}).

%%%------------------------------------------------------------------------------
%%% PutItem
%%%------------------------------------------------------------------------------

-type put_item_opt() :: expression_attribute_names_opt() |
                        expression_attribute_values_opt() |
                        condition_expression_opt() |
                        conditional_op_opt() |
                        expected_opt() | 
                        {return_values, none | all_old} |
                        return_consumed_capacity_opt() |
                        return_item_collection_metrics_opt() |
                        out_opt().
-type put_item_opts() :: [put_item_opt()].

-spec put_item_opts() -> opt_table().
put_item_opts() ->
    [expression_attribute_names_opt(),
     expression_attribute_values_opt(),
     condition_expression_opt(),
     conditional_op_opt(),
     expected_opt(),
     {return_values, <<"ReturnValues">>, fun dynamize_return_value/1},
     return_consumed_capacity_opt(),
     return_item_collection_metrics_opt()].

-spec put_item_record() -> record_desc().
put_item_record() ->
    {#ddb2_put_item{},
     [{<<"Attributes">>, #ddb2_put_item.attributes, fun undynamize_item/2},
      {<<"ConsumedCapacity">>, #ddb2_put_item.consumed_capacity, fun undynamize_consumed_capacity/2},
      {<<"ItemCollectionMetrics">>, #ddb2_put_item.item_collection_metrics, 
       fun undynamize_item_collection_metrics/2}
     ]}.

-type put_item_return() :: ddb_return(#ddb2_put_item{}, out_item()).

-spec put_item(table_name(), in_item()) -> put_item_return().
put_item(Table, Item) ->
    put_item(Table, Item, [], default_config()).

-spec put_item(table_name(), in_item(), put_item_opts()) -> put_item_return().
put_item(Table, Item, Opts) ->
    put_item(Table, Item, Opts, default_config()).

%%------------------------------------------------------------------------------
%% @doc 
%% DynamoDB API:
%% [http://docs.aws.amazon.com/amazondynamodb/latest/developerguide/API_PutItem.html]
%%
%% ===Example===
%%
%% Put an item in the "Thread" table if it does not already exist.
%%
%% `
%% {ok, []} = 
%%     erlcloud_ddb2:put_item(
%%       <<"Thread">>, 
%%       [{<<"LastPostedBy">>, <<"fred@example.com">>},
%%        {<<"ForumName">>, <<"Amazon DynamoDB">>},
%%        {<<"LastPostDateTime">>, <<"201303190422">>},
%%        {<<"Tags">>, {ss, [<<"Update">>, <<"Multiple Items">>, <<"HelpMe">>]}},
%%        {<<"Subject">>, <<"How do I update multiple items?">>},
%%        {<<"Message">>, 
%%         <<"I want to update multiple items in a single API call. What is the best way to do that?">>}],
%%       [{condition_expression, <<"ForumName <> :f and Subject <> :s">>},
%%        {expression_attribute_values,
%%         [{<<":f">>, <<"Amazon DynamoDB">>},
%%          {<<":s">>, <<"How do I update multiple items?">>}]}]),
%% '
%%
%% The ConditionExpression option can be used in place of the legacy Expected parameter.
%%
%% `
%% {ok, []} = 
%%     erlcloud_ddb2:put_item(
%%       <<"Thread">>, 
%%       [{<<"LastPostedBy">>, <<"fred@example.com">>},
%%        {<<"ForumName">>, <<"Amazon DynamoDB">>},
%%        {<<"LastPostDateTime">>, <<"201303190422">>},
%%        {<<"Tags">>, {ss, [<<"Update">>, <<"Multiple Items">>, <<"HelpMe">>]}},
%%        {<<"Subject">>, <<"How do I update multiple items?">>},
%%        {<<"Message">>, 
%%         <<"I want to update multiple items in a single API call. What is the best way to do that?">>}],
%%       [{condition_expression, <<"#forum <> :forum AND attribute_not_exists(#subject)">>},
%%        {expression_attribute_names, [{<<"#forum">>, <<"ForumName">>}, {<<"#subject">>, <<"Subject">>}]},
%%        {expression_attribute_values, [{<<":forum">>, <<"Amazon DynamoDB">>}]}]),
%% '
%%
%% @end
%%------------------------------------------------------------------------------
-spec put_item(table_name(), in_item(), put_item_opts(), aws_config()) -> put_item_return().
put_item(Table, Item, Opts, Config) ->
    {AwsOpts, DdbOpts} = opts(put_item_opts(), Opts),
    Return = erlcloud_ddb_impl:request(
               Config,
               "DynamoDB_20120810.PutItem",
               [{<<"TableName">>, Table},
                {<<"Item">>, dynamize_item(Item)}]
               ++ AwsOpts),
    out(Return, fun(Json, UOpts) -> undynamize_record(put_item_record(), Json, UOpts) end, DdbOpts, 
        #ddb2_put_item.attributes, {ok, []}).

%%%------------------------------------------------------------------------------
%%% Query
%%%------------------------------------------------------------------------------

-type q_opt() :: expression_attribute_names_opt() |
                 expression_attribute_values_opt() |
                 projection_expression_opt() |
                 attributes_to_get_opt() |
                 consistent_read_opt() |
                 {filter_expression, expression()} |
                 conditional_op_opt() |
                 {query_filter, conditions()} |
                 {limit, pos_integer()} |
                 {exclusive_start_key, key() | undefined} |
                 boolean_opt(scan_index_forward) |
                 {index_name, index_name()} |
                 {select, select()} |
                 return_consumed_capacity_opt() |
                 out_opt().
-type q_opts() :: [q_opt()].

-spec q_opts() -> opt_table().
q_opts() ->
    [expression_attribute_names_opt(),
     expression_attribute_values_opt(),
     projection_expression_opt(),
     attributes_to_get_opt(),
     consistent_read_opt(),
     {filter_expression, <<"FilterExpression">>, fun dynamize_expression/1},
     conditional_op_opt(),
     {query_filter, <<"QueryFilter">>, fun dynamize_conditions/1},
     {limit, <<"Limit">>, fun id/1},
     {exclusive_start_key, <<"ExclusiveStartKey">>, fun dynamize_key/1},
     {scan_index_forward, <<"ScanIndexForward">>, fun id/1},
     {index_name, <<"IndexName">>, fun id/1},
     {select, <<"Select">>, fun dynamize_select/1},
     return_consumed_capacity_opt()
    ].

-spec dynamize_q_key_conditions_or_expression(conditions() | expression()) -> json_pair().
dynamize_q_key_conditions_or_expression(KeyConditionExpression) when is_binary(KeyConditionExpression) ->
    {<<"KeyConditionExpression">>, dynamize_expression(KeyConditionExpression)};
dynamize_q_key_conditions_or_expression(KeyConditions) ->
    {<<"KeyConditions">>, dynamize_conditions(KeyConditions)}.

-spec q_record() -> record_desc().
q_record() ->
    {#ddb2_q{},
     [{<<"ConsumedCapacity">>, #ddb2_q.consumed_capacity, fun undynamize_consumed_capacity/2},
      {<<"Count">>, #ddb2_q.count, fun id/2},
      {<<"Items">>, #ddb2_q.items, fun(V, Opts) -> [undynamize_item(I, Opts) || I <- V] end},
      {<<"LastEvaluatedKey">>, #ddb2_q.last_evaluated_key, fun undynamize_typed_key/2},
      {<<"ScannedCount">>, #ddb2_q.scanned_count, fun id/2}
     ]}.

-type q_return() :: ddb_return(#ddb2_q{}, [out_item()]).

-spec q(table_name(), conditions() | expression()) -> q_return().
q(Table, KeyConditionsOrExpression) ->
    q(Table, KeyConditionsOrExpression, [], default_config()).

-spec q(table_name(), conditions() | expression(), q_opts()) -> q_return().
q(Table, KeyConditionsOrExpression, Opts) ->
    q(Table, KeyConditionsOrExpression, Opts, default_config()).

%%------------------------------------------------------------------------------
%% @doc 
%% DynamoDB API:
%% [http://docs.aws.amazon.com/amazondynamodb/latest/developerguide/API_Query.html]
%%
%% KeyConditions are treated as a required parameter, which appears to
%% be the case despite what the documentation says.
%%
%% ===Example===
%%
%% Get up to 3 itesm from the "Thread" table with "ForumName" of
%% "Amazon DynamoDB" and "LastPostDateTime" between specified
%% value. Use the "LastPostIndex".
%%
%% `
%% {ok, Items} =
%%     erlcloud_ddb2:q(
%%       <<"Thread">>,
%%       <<"ForumName = :n AND LastPostDateTime BETWEEN :t1 AND :t2">>,
%%       [{expression_attribute_values,
%%         [{<<":n">>, <<"Amazon DynamoDB">>},
%%          {<<":t1">>, <<"20130101">>},
%%          {<<":t2">>, <<"20130115">>}]},
%%        {index_name, <<"LastPostIndex">>},
%%        {select, all_attributes},
%%        {limit, 3},
%%        {consistent_read, true},
%%        {filter_expression, <<"#user = :user">>},
%%        {expression_attribute_names, [{<<"#user">>, <<"User">>}]},
%%        {expression_attribute_values, [{<<":user">>, <<"User A">>}]}]),
%% '
%%
%% @end
%%------------------------------------------------------------------------------
-spec q(table_name(), conditions() | expression(), q_opts(), aws_config()) -> q_return().
q(Table, KeyConditionsOrExpression, Opts, Config) ->
    {AwsOpts, DdbOpts} = opts(q_opts(), Opts),
    Return = erlcloud_ddb_impl:request(
               Config,
               "DynamoDB_20120810.Query",
               [{<<"TableName">>, Table},
                dynamize_q_key_conditions_or_expression(KeyConditionsOrExpression)]
               ++ AwsOpts),
    out(Return, fun(Json, UOpts) -> undynamize_record(q_record(), Json, UOpts) end, DdbOpts, 
        #ddb2_q.items, {ok, []}).

%%%------------------------------------------------------------------------------
%%% Scan
%%%------------------------------------------------------------------------------

-type scan_opt() :: expression_attribute_names_opt() |
                    expression_attribute_values_opt() |
                    projection_expression_opt() |
                    attributes_to_get_opt() |
                    {filter_expression, expression()} |
                    conditional_op_opt() |
                    {scan_filter, conditions()} |
                    {limit, pos_integer()} |
                    {exclusive_start_key, key() | undefined} |
                    {segment, non_neg_integer()} |
                    {total_segments, pos_integer()} |
                    {index_name, index_name()} |
                    {select, select()} |
                    return_consumed_capacity_opt() |
                    out_opt().
-type scan_opts() :: [scan_opt()].

-spec scan_opts() -> opt_table().
scan_opts() ->
    [expression_attribute_names_opt(),
     expression_attribute_values_opt(),
     projection_expression_opt(),
     attributes_to_get_opt(),
     {filter_expression, <<"FilterExpression">>, fun dynamize_expression/1},
     conditional_op_opt(),
     {scan_filter, <<"ScanFilter">>, fun dynamize_conditions/1},
     {limit, <<"Limit">>, fun id/1},
     {exclusive_start_key, <<"ExclusiveStartKey">>, fun dynamize_key/1},
     {segment, <<"Segment">>, fun id/1},
     {total_segments, <<"TotalSegments">>, fun id/1},
     {index_name, <<"IndexName">>, fun id/1},
     {select, <<"Select">>, fun dynamize_select/1},
     return_consumed_capacity_opt()
    ].

-spec scan_record() -> record_desc().
scan_record() ->
    {#ddb2_scan{},
     [{<<"ConsumedCapacity">>, #ddb2_scan.consumed_capacity, fun undynamize_consumed_capacity/2},
      {<<"Count">>, #ddb2_scan.count, fun id/2},
      {<<"Items">>, #ddb2_scan.items, fun(V, Opts) -> [undynamize_item(I, Opts) || I <- V] end},
      {<<"LastEvaluatedKey">>, #ddb2_scan.last_evaluated_key, fun undynamize_typed_key/2},
      {<<"ScannedCount">>, #ddb2_scan.scanned_count, fun id/2}
     ]}.

-type scan_return() :: ddb_return(#ddb2_scan{}, [out_item()]).

-spec scan(table_name()) -> scan_return().
scan(Table) ->
    scan(Table, [], default_config()).

-spec scan(table_name(), scan_opts()) -> scan_return().
scan(Table, Opts) ->
    scan(Table, Opts, default_config()).

%%------------------------------------------------------------------------------
%% @doc 
%% DynamoDB API:
%% [http://docs.aws.amazon.com/amazondynamodb/latest/developerguide/API_Scan.html]
%%
%% ===Example===
%%
%% Return all items in the "Reply" table.
%%
%% `
%% {ok, Record} = 
%%     erlcloud_ddb2:scan(
%%       <<"Reply">>, 
%%       [{return_consumed_capacity, total}, 
%%        {out, record}]),
%% '
%% @end
%%------------------------------------------------------------------------------
-spec scan(table_name(), scan_opts(), aws_config()) -> scan_return().
scan(Table, Opts, Config) ->
    {AwsOpts, DdbOpts} = opts(scan_opts(), Opts),
    Return = erlcloud_ddb_impl:request(
               Config,
               "DynamoDB_20120810.Scan",
               [{<<"TableName">>, Table}]
               ++ AwsOpts),
    out(Return, fun(Json, UOpts) -> undynamize_record(scan_record(), Json, UOpts) end, DdbOpts, 
        #ddb2_scan.items, {ok, []}).

%%%------------------------------------------------------------------------------
%%% UpdateItem
%%%------------------------------------------------------------------------------

-type update_action() :: put | add | delete.
-type in_update() :: {attr_name(), in_attr_value(), update_action()} | in_attr() | {attr_name(), delete}.
-type in_updates() :: maybe_list(in_update()).
-type json_update_action() :: {binary(), binary()}.
-type json_update() :: {attr_name(), [{binary(), [json_attr_value()]} | json_update_action()]}.
-spec dynamize_action(update_action()) -> json_update_action().
dynamize_action(put) ->
    {<<"Action">>, <<"PUT">>};
dynamize_action(add) ->
    {<<"Action">>, <<"ADD">>};
dynamize_action(delete) ->
    {<<"Action">>, <<"DELETE">>}.

-spec dynamize_update(in_update()) -> json_update().
dynamize_update({Name, Value, Action}) ->
    {Name, [{<<"Value">>, [dynamize_value(Value)]}, dynamize_action(Action)]};
dynamize_update({Name, delete}) ->
    {Name, [dynamize_action(delete)]};
dynamize_update({Name, Value}) ->
    %% Uses the default action of put
    dynamize_update({Name, Value, put}).

-spec dynamize_updates(in_updates()) -> [json_update()].
dynamize_updates(Updates) ->
    dynamize_maybe_list(fun dynamize_update/1, Updates).

-spec dynamize_update_item_updates_or_expression(in_updates() | expression()) -> [json_pair()].
dynamize_update_item_updates_or_expression(UpdateExpression) when is_binary(UpdateExpression) ->
    [{<<"UpdateExpression">>, dynamize_expression(UpdateExpression)}];
dynamize_update_item_updates_or_expression(Updates) ->
    case Updates of
        [] -> [];
        _  -> [{<<"AttributeUpdates">>, dynamize_updates(Updates)}]
    end.

-type update_item_opt() :: expression_attribute_names_opt() |
                           expression_attribute_values_opt() |
                           condition_expression_opt() |
                           conditional_op_opt() |
                           expected_opt() | 
                           {return_values, return_value()} |
                           return_consumed_capacity_opt() |
                           return_item_collection_metrics_opt() |
                           out_opt().
-type update_item_opts() :: [update_item_opt()].

-spec update_item_opts() -> opt_table().
update_item_opts() ->
    [expression_attribute_names_opt(),
     expression_attribute_values_opt(),
     condition_expression_opt(),
     conditional_op_opt(),
     expected_opt(),
     {return_values, <<"ReturnValues">>, fun dynamize_return_value/1},
     return_consumed_capacity_opt(),
     return_item_collection_metrics_opt()].

-spec update_item_record() -> record_desc().
update_item_record() ->
    {#ddb2_update_item{},
     [{<<"Attributes">>, #ddb2_update_item.attributes, fun undynamize_item/2},
      {<<"ConsumedCapacity">>, #ddb2_update_item.consumed_capacity, fun undynamize_consumed_capacity/2},
      {<<"ItemCollectionMetrics">>, #ddb2_update_item.item_collection_metrics, 
       fun undynamize_item_collection_metrics/2}
     ]}.

-type update_item_return() :: ddb_return(#ddb2_update_item{}, out_item()).

-spec update_item(table_name(), key(), in_updates() | expression()) -> update_item_return().
update_item(Table, Key, UpdatesOrExpression) ->
    update_item(Table, Key, UpdatesOrExpression, [], default_config()).

-spec update_item(table_name(), key(), in_updates() | expression(), update_item_opts()) -> update_item_return().
update_item(Table, Key, UpdatesOrExpression, Opts) ->
    update_item(Table, Key, UpdatesOrExpression, Opts, default_config()).

%%------------------------------------------------------------------------------
%% @doc 
%% DynamoDB API:
%% [http://docs.aws.amazon.com/amazondynamodb/latest/developerguide/API_UpdateItem.html]
%%
%% AttributeUpdates is treated as a required parameter because callers
%% will almost always provide it. If no updates are desired, You can
%% pass [] for that argument.
%%
%% ===Example===
%%
%% Update specific item in the "Thread" table by setting "LastPostBy"
%% if it has the expected previous value.
%%
%% `
%% {ok, Item} = 
%%     erlcloud_ddb2:update_item(
%%       <<"Thread">>, 
%%       [{<<"ForumName">>, {s, <<"Amazon DynamoDB">>}},
%%        {<<"Subject">>, {s, <<"How do I update multiple items?">>}}],
%%       <<"set LastPostedBy = :val1">>,
%%       [{condition_expression, <<"LastPostedBy = :val2">>},
%%        {expression_attribute_values,
%%         [{<<":val1">>, <<"alice@example.com">>},
%%          {<<":val2">>, <<"fred@example.com">>}]},
%%        {return_values, all_new}]),
%% '
%% @end
%%------------------------------------------------------------------------------
-spec update_item(table_name(), key(), in_updates() | expression(), update_item_opts(), aws_config())
                 -> update_item_return().
update_item(Table, Key, UpdatesOrExpression, Opts, Config) ->
    {AwsOpts, DdbOpts} = opts(update_item_opts(), Opts),
    Return = erlcloud_ddb_impl:request(
               Config,
               "DynamoDB_20120810.UpdateItem",
               [{<<"TableName">>, Table},
                {<<"Key">>, dynamize_key(Key)}]
               ++ dynamize_update_item_updates_or_expression(UpdatesOrExpression)
               ++ AwsOpts),
    out(Return, fun(Json, UOpts) -> undynamize_record(update_item_record(), Json, UOpts) end, DdbOpts, 
        #ddb2_update_item.attributes, {ok, []}).

%%%------------------------------------------------------------------------------
%%% UpdateTable
%%%------------------------------------------------------------------------------

-type update_table_return() :: ddb_return(#ddb2_update_table{}, #ddb2_table_description{}).

-type global_secondary_index_update() :: {index_name(), read_units(), write_units()} |
                                         {index_name(), delete} |
                                         global_secondary_index_def().
-type global_secondary_index_updates() :: maybe_list(global_secondary_index_update()).

-spec dynamize_global_secondary_index_update(global_secondary_index_update()) -> jsx:json_term().
dynamize_global_secondary_index_update({IndexName, ReadUnits, WriteUnits}) ->
    [{<<"Update">>, [
        {<<"IndexName">>, IndexName},
        {<<"ProvisionedThroughput">>, dynamize_provisioned_throughput({ReadUnits, WriteUnits})}
    ]}];
dynamize_global_secondary_index_update({IndexName, delete}) ->
    [{<<"Delete">>, [
        {<<"IndexName">>, IndexName}
    ]}];
dynamize_global_secondary_index_update(Index) ->
    [{<<"Create">>, dynamize_global_secondary_index(Index)}].

-spec dynamize_global_secondary_index_updates(global_secondary_index_updates()) -> jsx:json_term().
dynamize_global_secondary_index_updates(Updates) ->
    dynamize_maybe_list(fun dynamize_global_secondary_index_update/1, Updates).

<<<<<<< HEAD
-spec dynamize_provizioned_throughput({read_units(), write_units()}) -> jsx:json_term().
dynamize_provizioned_throughput({ReadUnits, WriteUnits}) ->
    [{<<"ReadCapacityUnits">>, ReadUnits},
     {<<"WriteCapacityUnits">>, WriteUnits}].
     
-type update_table_opt() :: {attribute_definitions, attr_defs()} |
=======
-type update_table_opt() :: {provisioned_throughput, {read_units(), write_units()}} |
                            {attribute_definitions, attr_defs()} |
>>>>>>> efc0ae14
                            {global_secondary_index_updates, global_secondary_index_updates()} |
                            {provisioned_throughput, {read_units(), write_units()}} |
                            out_opt().
-type update_table_opts() :: [update_table_opt()].

-spec update_table_opts() -> opt_table().
update_table_opts() ->
    [{provisioned_throughput, <<"ProvisionedThroughput">>, fun dynamize_provisioned_throughput/1},
     {attribute_definitions, <<"AttributeDefinitions">>, fun dynamize_attr_defs/1},
     {global_secondary_index_updates, <<"GlobalSecondaryIndexUpdates">>,
      fun dynamize_global_secondary_index_updates/1},
     {provisioned_throughput, <<"ProvisionedThroughput">>,
        fun dynamize_provizioned_throughput/1}].

-spec update_table_record() -> record_desc().
update_table_record() ->
    {#ddb2_update_table{},
     [{<<"TableDescription">>, #ddb2_update_table.table_description,
       fun(V, Opts) -> undynamize_record(table_description_record(), V, Opts) end}
<<<<<<< HEAD
     ]}.
=======
     ]}. 
>>>>>>> efc0ae14

-spec update_table(table_name(), update_table_opts()) -> update_table_return().
update_table(Table, Opts) ->
    update_table(Table, Opts, default_config()).

%%------------------------------------------------------------------------------
%% @doc 
%% DynamoDB API:
%% [http://docs.aws.amazon.com/amazondynamodb/latest/developerguide/API_UpdateTable.html]
%%
%% ===Example===
%%
%% Update table "Thread" to have 10 units of read and write capacity.
%% Update secondary index `<<"SubjectIdx">>' to have 10 units of read write capacity
%% `
<<<<<<< HEAD
%% erlcloud_ddb2:update_table(<<"Thread">>, 
%%                            [{provisioned_throughput, {10, 10}},
%%                             {global_secondary_index_updates, [{update,{<<"SubjectIdx">>, 10, 10}}]}])
%% '
%% @end
%%------------------------------------------------------------------------------
-spec update_table(table_name(), update_table_opts() | read_units() , aws_config() | write_units()) 
                  -> update_table_return().
update_table(Table, Opts, #aws_config{}=Config) when is_list(Opts) ->
=======
%% erlcloud_ddb2:update_table(
%%   <<"Thread">>,
%%   [{provisioned_throughput, {10, 10}},
%%    {global_secondary_index_updates, [{<<"SubjectIdx">>, 10, 10}]}])
%% '
%% @end
%%------------------------------------------------------------------------------
-spec update_table(table_name(), update_table_opts(), aws_config()) -> update_table_return();
                  (table_name(), read_units(), write_units()) -> update_table_return().
update_table(Table, Opts, Config) when is_list(Opts) ->
>>>>>>> efc0ae14
    {AwsOpts, DdbOpts} = opts(update_table_opts(), Opts),
    Return = erlcloud_ddb_impl:request(
               Config,
               "DynamoDB_20120810.UpdateTable",
<<<<<<< HEAD
               [{<<"TableName">>, Table} | AwsOpts]),
=======
               [{<<"TableName">>, Table}]
                ++ AwsOpts),
>>>>>>> efc0ae14
    out(Return, fun(Json, UOpts) -> undynamize_record(update_table_record(), Json, UOpts) end, 
        DdbOpts, #ddb2_update_table.table_description);
update_table(Table, ReadUnits, WriteUnits) ->
    update_table(Table, ReadUnits, WriteUnits, [], default_config()).

<<<<<<< HEAD
-spec update_table(table_name(), read_units(), write_units(), update_table_opts()) 
                  -> update_table_return().
update_table(Table, ReadUnits, WriteUnits, Opts) ->
    update_table(Table, ReadUnits, WriteUnits, Opts, default_config()).

-spec update_table(table_name(), non_neg_integer(), non_neg_integer(), update_table_opts(), 
                   aws_config()) 
                  -> update_table_return().
update_table(Table, ReadUnits, WriteUnits, Opts, Config) ->
    update_table(Table, [{provisioned_throughput, {ReadUnits, WriteUnits}} | Opts], Config).


to_binary(X) when is_binary(X) ->
    X;
to_binary(X) when is_list(X) ->
    list_to_binary(X);
to_binary(X) when is_integer(X) ->
    integer_to_binary(X).
=======
-spec update_table(table_name(), read_units(), write_units(), update_table_opts()) -> update_table_return().
update_table(Table, ReadUnits, WriteUnits, Opts) ->
    update_table(Table, ReadUnits, WriteUnits, Opts, default_config()).

-spec update_table(table_name(), read_units(), write_units(), update_table_opts(), aws_config())
                  -> update_table_return().
update_table(Table, ReadUnits, WriteUnits, Opts, Config) ->
    update_table(Table, [{provisioned_throughput, {ReadUnits, WriteUnits}} | Opts], Config).
>>>>>>> efc0ae14
<|MERGE_RESOLUTION|>--- conflicted
+++ resolved
@@ -2162,17 +2162,13 @@
 dynamize_global_secondary_index_updates(Updates) ->
     dynamize_maybe_list(fun dynamize_global_secondary_index_update/1, Updates).
 
-<<<<<<< HEAD
 -spec dynamize_provizioned_throughput({read_units(), write_units()}) -> jsx:json_term().
 dynamize_provizioned_throughput({ReadUnits, WriteUnits}) ->
     [{<<"ReadCapacityUnits">>, ReadUnits},
      {<<"WriteCapacityUnits">>, WriteUnits}].
-     
--type update_table_opt() :: {attribute_definitions, attr_defs()} |
-=======
+
 -type update_table_opt() :: {provisioned_throughput, {read_units(), write_units()}} |
                             {attribute_definitions, attr_defs()} |
->>>>>>> efc0ae14
                             {global_secondary_index_updates, global_secondary_index_updates()} |
                             {provisioned_throughput, {read_units(), write_units()}} |
                             out_opt().
@@ -2192,11 +2188,7 @@
     {#ddb2_update_table{},
      [{<<"TableDescription">>, #ddb2_update_table.table_description,
        fun(V, Opts) -> undynamize_record(table_description_record(), V, Opts) end}
-<<<<<<< HEAD
      ]}.
-=======
-     ]}. 
->>>>>>> efc0ae14
 
 -spec update_table(table_name(), update_table_opts()) -> update_table_return().
 update_table(Table, Opts) ->
@@ -2212,17 +2204,6 @@
 %% Update table "Thread" to have 10 units of read and write capacity.
 %% Update secondary index `<<"SubjectIdx">>' to have 10 units of read write capacity
 %% `
-<<<<<<< HEAD
-%% erlcloud_ddb2:update_table(<<"Thread">>, 
-%%                            [{provisioned_throughput, {10, 10}},
-%%                             {global_secondary_index_updates, [{update,{<<"SubjectIdx">>, 10, 10}}]}])
-%% '
-%% @end
-%%------------------------------------------------------------------------------
--spec update_table(table_name(), update_table_opts() | read_units() , aws_config() | write_units()) 
-                  -> update_table_return().
-update_table(Table, Opts, #aws_config{}=Config) when is_list(Opts) ->
-=======
 %% erlcloud_ddb2:update_table(
 %%   <<"Thread">>,
 %%   [{provisioned_throughput, {10, 10}},
@@ -2233,23 +2214,16 @@
 -spec update_table(table_name(), update_table_opts(), aws_config()) -> update_table_return();
                   (table_name(), read_units(), write_units()) -> update_table_return().
 update_table(Table, Opts, Config) when is_list(Opts) ->
->>>>>>> efc0ae14
     {AwsOpts, DdbOpts} = opts(update_table_opts(), Opts),
     Return = erlcloud_ddb_impl:request(
                Config,
                "DynamoDB_20120810.UpdateTable",
-<<<<<<< HEAD
                [{<<"TableName">>, Table} | AwsOpts]),
-=======
-               [{<<"TableName">>, Table}]
-                ++ AwsOpts),
->>>>>>> efc0ae14
     out(Return, fun(Json, UOpts) -> undynamize_record(update_table_record(), Json, UOpts) end, 
         DdbOpts, #ddb2_update_table.table_description);
 update_table(Table, ReadUnits, WriteUnits) ->
     update_table(Table, ReadUnits, WriteUnits, [], default_config()).
 
-<<<<<<< HEAD
 -spec update_table(table_name(), read_units(), write_units(), update_table_opts()) 
                   -> update_table_return().
 update_table(Table, ReadUnits, WriteUnits, Opts) ->
@@ -2267,14 +2241,4 @@
 to_binary(X) when is_list(X) ->
     list_to_binary(X);
 to_binary(X) when is_integer(X) ->
-    integer_to_binary(X).
-=======
--spec update_table(table_name(), read_units(), write_units(), update_table_opts()) -> update_table_return().
-update_table(Table, ReadUnits, WriteUnits, Opts) ->
-    update_table(Table, ReadUnits, WriteUnits, Opts, default_config()).
-
--spec update_table(table_name(), read_units(), write_units(), update_table_opts(), aws_config())
-                  -> update_table_return().
-update_table(Table, ReadUnits, WriteUnits, Opts, Config) ->
-    update_table(Table, [{provisioned_throughput, {ReadUnits, WriteUnits}} | Opts], Config).
->>>>>>> efc0ae14
+    integer_to_binary(X).