%% -*- mode: erlang;erlang-indent-level: 4;indent-tabs-mode: nil -*-
%%% Inspired by, and some code taken from https://github.com/wagerlabs/ddb, which is:
%%%
%%% Copyright (C) 2012 Issuu ApS. All rights reserved.
%%%
%%% Redistribution and use in source and binary forms, with or without
%%% modification, are permitted provided that the following conditions
%%% are met:
%%% 1. Redistributions of source code must retain the above copyright
%%%    notice, this list of conditions and the following disclaimer.
%%% 2. Redistributions in binary form must reproduce the above copyright
%%%    notice, this list of conditions and the following disclaimer in the
%%%    documentation and/or other materials provided with the distribution.
%%%
%%% THIS SOFTWARE IS PROVIDED BY AUTHOR AND CONTRIBUTORS ``AS IS'' AND
%%% ANY EXPRESS OR IMPLIED WARRANTIES, INCLUDING, BUT NOT LIMITED TO, THE
%%% IMPLIED WARRANTIES OF MERCHANTABILITY AND FITNESS FOR A PARTICULAR PURPOSE
%%% ARE DISCLAIMED.  IN NO EVENT SHALL AUTHOR OR CONTRIBUTORS BE LIABLE
%%% FOR ANY DIRECT, INDIRECT, INCIDENTAL, SPECIAL, EXEMPLARY, OR CONSEQUENTIAL
%%% DAMAGES (INCLUDING, BUT NOT LIMITED TO, PROCUREMENT OF SUBSTITUTE GOODS
%%% OR SERVICES; LOSS OF USE, DATA, OR PROFITS; OR BUSINESS INTERRUPTION)
%%% HOWEVER CAUSED AND ON ANY THEORY OF LIABILITY, WHETHER IN CONTRACT, STRICT
%%% LIABILITY, OR TORT (INCLUDING NEGLIGENCE OR OTHERWISE) ARISING IN ANY WAY
%%% OUT OF THE USE OF THIS SOFTWARE, EVEN IF ADVISED OF THE POSSIBILITY OF
%%% SUCH DAMAGE.

%% @author Ransom Richardson <ransom@ransomr.net>
%% @doc
%%
%% Implementation of requests to DynamoDB. This code is shared accross
%% all API versions.
%%
%% @end

-module(erlcloud_kinesis_impl).

-include("erlcloud.hrl").
-include("erlcloud_aws.hrl").

%% Helpers
-export([backoff/1, retry/2]).

%% Internal impl api
-export([request/3, request/4]).

-export_type([json_return/0, attempt/0, retry_fun/0]).

-type json_return() :: {ok, jsx:json_term() | binary()} | {error, term()}.

-type operation() :: string().
-spec request(aws_config(), operation(), jsx:json_term()) -> json_return().
request(Config, Operation, Json) ->
    request(Config, Operation, Json, true).

-spec request(aws_config(), operation(), jsx:json_term(), boolean()) ->
    json_return().
request(Config0, Operation, Json, ShouldDecode) ->
    Body = case Json of
               [] -> <<"{}">>;
               _ -> jsx:encode(Json)
           end,
    case erlcloud_aws:update_config(Config0) of
        {ok, Config} ->
            Headers = headers(Config, Operation, Body),
            request_and_retry(Config, Headers, Body, ShouldDecode, {attempt, 1});
        {error, Reason} ->
            {error, Reason}
    end.

%% Error handling
%% see http://docs.aws.amazon.com/amazondynamodb/latest/developerguide/ErrorHandling.html

%% Although it is documented that you should use exponential backoff, exact delays or number of retries
%% are not specified.
%% boto (if I read the code correctly) waits 2^(Attempt - 2)*50ms before an attempt and will make 10 attempts,
%% which means it will wait up to 12.8 seconds before the last attempt.
%% This algorithm is similar, except that it waits a random interval up to 2^(Attempt-2)*100ms. The average
%% wait time should be the same as boto.

%% TODO make delay configurable
%% TODO refactor retry logic so that it can be used by all requests and move to erlcloud_aws

-define(NUM_ATTEMPTS, 10).

%% Sleep after an attempt
-spec backoff(pos_integer()) -> ok.
backoff(1) -> ok;
backoff(Attempt) ->
    timer:sleep(random:uniform((1 bsl (Attempt - 1)) * 100)).

-type attempt() :: {attempt, pos_integer()} | {error, term()}.
-type retry_fun() :: fun((pos_integer(), term()) -> attempt()).
-spec retry(pos_integer(), term()) -> attempt().
retry(Attempt, Reason) when Attempt >= ?NUM_ATTEMPTS ->
    {error, Reason};
retry(Attempt, _) ->
    backoff(Attempt),
    {attempt, Attempt + 1}.

-type headers() :: [{string(), string()}].
-spec request_and_retry(aws_config(),
                        headers(),
                        jsx:json_text(),
                        boolean(),
                        attempt()) ->
    {ok, jsx:json_term() | binary()} | {error, term()}.
request_and_retry(_, _, _, _, {error, Reason}) ->
    {error, Reason};
request_and_retry(Config, Headers, Body, ShouldDecode, {attempt, Attempt}) ->
    RetryFun = Config#aws_config.kinesis_retry,
    case erlcloud_httpc:request(
           url(Config), post,
           [{<<"content-type">>, <<"application/x-amz-json-1.1">>} | Headers],
           Body, timeout(Config), Config) of

        {ok, {{200, _}, _, RespBody}} ->
            Result = case ShouldDecode of
                         true  -> decode(RespBody);
                         false -> RespBody
                     end,
            {ok, Result};

        {ok, {{Status, StatusLine}, _, RespBody}} when Status >= 400 andalso Status < 500 ->
            case client_error(Status, StatusLine, RespBody) of
                {retry, Reason} ->
                    request_and_retry(Config, Headers, Body, ShouldDecode, RetryFun(Attempt, Reason));
                {error, Reason} ->
                    {error, Reason}
            end;

        {ok, {{Status, StatusLine}, _, RespBody}} when Status >= 500 ->
            request_and_retry(Config, Headers, Body, ShouldDecode, RetryFun(Attempt, {http_error, Status, StatusLine, RespBody}));

        {ok, {{Status, StatusLine}, _, RespBody}} ->
            {error, {http_error, Status, StatusLine, RespBody}};

        {error, Reason} ->
            %% TODO there may be some http errors, such as certificate error, that we don't want to retry
            request_and_retry(Config, Headers, Body, ShouldDecode, RetryFun(Attempt, Reason))
    end.

-spec client_error(pos_integer(), string(), binary()) -> {retry, term()} | {error, term()}.
client_error(Status, StatusLine, Body) ->
    try jsx:decode(Body) of
        Json ->
            Message = proplists:get_value(<<"message">>, Json, <<>>),
            case proplists:get_value(<<"__type">>, Json) of
                undefined ->
                    {error, {http_error, Status, StatusLine, Body}};
                <<"ProvisionedThroughputExceededException">> = Type ->
                    {retry, {Type, Message}};
                <<"ThrottlingException">> = Type ->
                    {retry, {Type, Message}};
                Other ->
                    {error, {Other, Message}}
            end
    catch
        error:badarg ->
            {error, {http_error, Status, StatusLine, Body}}
    end.

-spec headers(aws_config(), string(), binary()) -> headers().
headers(Config, Operation, Body) ->
    Headers = [{"host", Config#aws_config.kinesis_host},
               {"x-amz-target", Operation}],
    erlcloud_aws:sign_v4_headers(Config, Headers, Body, erlcloud_aws:aws_region_from_host(Config#aws_config.kinesis_host), "kinesis").

url(#aws_config{kinesis_scheme = Scheme, kinesis_host = Host} = Config) ->
    lists:flatten([Scheme, Host, port_spec(Config)]).

port_spec(#aws_config{kinesis_port=80}) ->
    "";
port_spec(#aws_config{kinesis_port=Port}) ->
    [":", erlang:integer_to_list(Port)].

<<<<<<< HEAD
decode(<<>>) -> [];
decode(JSON) -> jsx:decode(JSON).
=======
timeout(#aws_config{timeout = undefined}) ->
    ?DEFAULT_TIMEOUT;
timeout(#aws_config{timeout = Timeout}) ->
    Timeout.
>>>>>>> dfe410b5
<|MERGE_RESOLUTION|>--- conflicted
+++ resolved
@@ -173,12 +173,10 @@
 port_spec(#aws_config{kinesis_port=Port}) ->
     [":", erlang:integer_to_list(Port)].
 
-<<<<<<< HEAD
 decode(<<>>) -> [];
 decode(JSON) -> jsx:decode(JSON).
-=======
+
 timeout(#aws_config{timeout = undefined}) ->
     ?DEFAULT_TIMEOUT;
 timeout(#aws_config{timeout = Timeout}) ->
-    Timeout.
->>>>>>> dfe410b5
+    Timeout.