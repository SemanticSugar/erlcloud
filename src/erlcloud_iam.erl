--- conflicted
+++ resolved
@@ -33,14 +33,9 @@
     get_credential_report/0, get_credential_report/1
 ]).
 
-<<<<<<< HEAD
+-export([get_uri/2]).
+
 -import(erlcloud_xml, [get_text/1, get_text/2, get_text/3, get_bool/2, get_list/2, get_integer/2]).
--export([get_uri/2]).
-=======
--export([get_uri/2]).
-
--import(erlcloud_xml, [get_text/1, get_text/2, get_text/3, get_bool/2, get_list/2, get_integer/2]).
->>>>>>> 4f517612
 
 -define(API_VERSION, "2010-05-08").
 
@@ -94,21 +89,13 @@
 list_access_keys() ->
     list_access_keys([]).
 
-<<<<<<< HEAD
--spec(list_access_keys/1 :: ([string()] | aws_config()) -> proplist()).
-=======
 -spec(list_access_keys/1 :: (string() | aws_config()) -> proplist()).
->>>>>>> 4f517612
 list_access_keys(#aws_config{} = Config) ->
     list_access_keys([], Config);
 list_access_keys(UserName) ->
     list_access_keys(UserName, default_config()).
 
-<<<<<<< HEAD
--spec(list_access_keys/2 :: ([string()], aws_config()) -> proplist()).
-=======
 -spec(list_access_keys/2 :: (string(), aws_config()) -> proplist()).
->>>>>>> 4f517612
 list_access_keys(UserName, #aws_config{} = Config) when is_list(UserName) ->
     Params = case UserName of
                  [] -> [];
@@ -120,21 +107,13 @@
 % TODO: Make sure to handle pagination of results
 -spec(list_users/0 :: () -> proplist()).
 list_users() -> list_users([]).
-<<<<<<< HEAD
--spec(list_users/1 :: ([string()] | aws_config()) -> proplist()).
-=======
 -spec(list_users/1 :: (string() | aws_config()) -> proplist()).
->>>>>>> 4f517612
 list_users(#aws_config{} = Config) ->
     list_users("/", Config);
 list_users(PathPrefix) ->
     list_users(PathPrefix, default_config()).
 
-<<<<<<< HEAD
--spec(list_users/2 :: ([string()], aws_config()) -> proplist()).
-=======
 -spec(list_users/2 :: (string(), aws_config()) -> proplist()).
->>>>>>> 4f517612
 list_users(PathPrefix, #aws_config{} = Config)
   when is_list(PathPrefix) ->
     ItemPath = "/ListUsersResponse/ListUsersResult/Users/member",
@@ -184,11 +163,7 @@
 %
 -spec(list_groups/0 :: () -> proplist()).
 list_groups() -> list_groups([]).
-<<<<<<< HEAD
--spec(list_groups/1 :: ([string()] | aws_config()) -> proplist()).
-=======
 -spec(list_groups/1 :: (string() | aws_config()) -> proplist()).
->>>>>>> 4f517612
 list_groups(#aws_config{} = Config) ->
     list_groups("/", Config);
 list_groups(PathPrefix) ->
@@ -226,21 +201,13 @@
 %
 -spec(list_roles/0 :: () -> proplist()).
 list_roles() -> list_roles([]).
-<<<<<<< HEAD
--spec(list_roles/1 :: ([string()] | aws_config()) -> proplist()).
-=======
 -spec(list_roles/1 :: (string() | aws_config()) -> proplist()).
->>>>>>> 4f517612
 list_roles(#aws_config{} = Config) ->
     list_roles("/", Config);
 list_roles(PathPrefix) ->
     list_roles(PathPrefix, default_config()).
 
-<<<<<<< HEAD
--spec(list_roles/2 :: ([string()], aws_config()) -> proplist()).
-=======
 -spec(list_roles/2 :: (string(), aws_config()) -> proplist()).
->>>>>>> 4f517612
 list_roles(PathPrefix, #aws_config{} = Config)
   when is_list(PathPrefix) ->
     ItemPath = "/ListRolesResponse/ListRolesResult/Roles/member",
@@ -250,11 +217,7 @@
 list_role_policies(RoleName) ->
     list_role_policies(RoleName, default_config()).
 
-<<<<<<< HEAD
--spec(list_role_policies/2 :: ([string()], aws_config()) -> proplist()).
-=======
 -spec(list_role_policies/2 :: (string(), aws_config()) -> proplist()).
->>>>>>> 4f517612
 list_role_policies(RoleName, #aws_config{} = Config) ->
     ItemPath = "/ListRolePoliciesResponse/ListRolePoliciesResult/PolicyNames/member",
     DataTypeDef = [{policy_name, "String"}],
