--- conflicted
+++ resolved
@@ -12,10 +12,7 @@
          list_objects/1, list_objects/2, list_objects/3,
          list_object_versions/1, list_object_versions/2, list_object_versions/3,
          copy_object/4, copy_object/5, copy_object/6,
-<<<<<<< HEAD
          delete_objects_batch/2, explore_dirstructure/3,
-=======
->>>>>>> 945611bd
          delete_object/2, delete_object/3,
          delete_object_version/3, delete_object_version/4,
          get_object/2, get_object/3, get_object/4,
@@ -198,7 +195,6 @@
   when is_list(BucketName) ->
     s3_simple_request(Config, delete, BucketName, "/", "", [], <<>>, []).
 
-<<<<<<< HEAD
 -spec delete_objects_batch(string(), list()) -> no_return().
 
 delete_objects_batch(Bucket, KeyList) ->
@@ -256,8 +252,6 @@
             explore_dirstructure(Bucketname, Tail, [Result, Files|Accum])
     end.
 
-=======
->>>>>>> 945611bd
 -spec delete_object(string(), string()) -> proplist().
 
 delete_object(BucketName, Key) ->
