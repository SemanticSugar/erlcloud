%%%%%%%%%%%%%%%%%%%%%%%%%%%%%%%%%%%%%%%%%%%%%%%%%%%%%%%%%%%%%%%%%%%%%%%%%%%%%%%%
%% File: erlcloud_mon.erl
%% Date: 14-Sep-2011
%%
%% @doc AWS CloudWatch erlang binding (the CLI SDK uses "mon_" prefix)
%%
%% @author Zvi Avraham <zvi-AT-nivertech-DOT-com>
%% @copyright 2011 Zvi Avraham
%% @end
%%%%%%%%%%%%%%%%%%%%%%%%%%%%%%%%%%%%%%%%%%%%%%%%%%%%%%%%%%%%%%%%%%%%%%%%%%%%%%%%

-module(erlcloud_mon).

%%% Library initialization.
-export([configure/2, configure/3, new/2, new/3]).

-export([
         list_metrics/4,
         put_metric_data/2,
         put_metric_data/5,
         get_metric_statistics/8,
         configure_host/3,
         test/0,
         test2/0
        ]).

-include_lib("erlcloud/include/erlcloud.hrl").
-include_lib("erlcloud/include/erlcloud_aws.hrl").
-include_lib("erlcloud/include/erlcloud_mon.hrl").
-include_lib("xmerl/include/xmerl.hrl").

-import(erlcloud_xml, [get_text/2]).

-define(XMLNS_MON, "http://monitoring.amazonaws.com/doc/2010-08-01/").
-define(API_VERSION, "2010-08-01").

-define(FMT(Fmt,Args), lists:flatten(io_lib:format((Fmt),(Args)))).

%%------------------------------------------------------------------------------
%% @doc CloudWatch API - ListMetrics
%% [http://docs.amazonwebservices.com/AmazonCloudWatch/latest/APIReference/index.html?API_ListMetrics.html]
%%
%% USAGE:
%%
%% erlcloud_mon:list_metrics("AWS/EC2", "NetworkIn", [{"InstanceType","m1.large"}], "").
%% [[{metric_name,"NetworkIn"},
%%   {namespace,"AWS/EC2"},
%%   {dimensions,[[{name,"InstanceType"},{value,"m1.large"}]]}]]
%%
%% @end
%%------------------------------------------------------------------------------
-spec list_metrics(
        Namespace       ::string(),
        MetricName      ::string(),
        DimensionFilter ::[{string(),string()}],
        NextToken       ::string()
                          ) -> term().

list_metrics(
  Namespace,
  MetricName,
  DimensionFilter,
  NextToken
 ) ->

    Config = default_config(),
    Params =
        [{"Namespace",  Namespace}  || Namespace/=""]
        ++
        [{"MetricName", MetricName} || MetricName/=""]
        ++
        [{"NextToken", NextToken}   || NextToken/=""]
        ++
        lists:flatten(
          [begin
               {Name, Value} = lists:nth(N, DimensionFilter),
               [{?FMT("Dimensions.member.~b.Name",  [N]), Name},
                {?FMT("Dimensions.member.~b.Value", [N]), Value}]
           end
           || N<-lists:seq(1, length(DimensionFilter))]
         ),

    Doc = mon_query(Config, "ListMetrics", Params),
    Members = xmerl_xpath:string("/ListMetricsResponse/ListMetricsResult/Metrics/member", Doc),
    [extract_member(Member) || Member <- Members].

extract_member(Node) ->
    [
     {metric_name,   get_text("MetricName", Node)},
     {namespace,     get_text("Namespace", Node)},
     {dimensions,
      [extract_dimension(Item) || Item <- xmerl_xpath:string("Dimensions/member", Node)]
     }
    ].

extract_dimension(Node) ->
    [
     {name,  get_text("Name",  Node)},
     {value, get_text("Value", Node)}
    ].

%%------------------------------------------------------------------------------
%% @doc CloudWatch API - PutMetricData
%% [http://docs.amazonwebservices.com/AmazonCloudWatch/latest/APIReference/index.html?API_PutMetricData.html]
%% `
%% &MetricData.member.1.MetricName=buffers
%% &MetricData.member.1.Unit=Bytes
%% &MetricData.member.1.Value=231434333
%% &MetricData.member.1.Dimensions.member.1.Name=InstanceID
%% &MetricData.member.1.Dimensions.member.1.Value=i-aaba32d4
%% &MetricData.member.1.Dimensions.member.2.Name=InstanceType
%% &MetricData.member.1.Dimensions.member.2.Value=m1.small
%% &MetricData.member.2.MetricName=latency
%% &MetricData.member.2.Unit=Milliseconds
%% &MetricData.member.2.Value=23
%% &MetricData.member.2.Dimensions.member.1.Name=InstanceID
%% &MetricData.member.2.Dimensions.member.1.Value=i-aaba32d4
%% &MetricData.member.2.Dimensions.member.2.Name=InstanceType
%% &MetricData.member.2.Dimensions.member.2.Value=m1.small
%% '
%% @end
%%------------------------------------------------------------------------------
-spec put_metric_data(
        Namespace   ::string(),
        MetricData  ::[metric_datum()]
                      ) -> term().

put_metric_data(Namespace, MetricData) ->
    Config = default_config(),
    Params =
        [
         {"Namespace", Namespace} |
         lists:flatten(
           [ params_metric_data(N,MD) || {N,MD} <- lists:zip(lists:seq(1,length(MetricData)), MetricData) ]
          )
        ],
    mon_query(Config, "PutMetricData", Params).

%%------------------------------------------------------------------------------
-spec params_metric_data(NM::pos_integer(), MD::metric_datum()) -> [{string(),string()}].
params_metric_data(NM,MD) ->
    %% TODO - check case when both Value and statistics specified or both undefined
    Prefix = ?FMT("MetricData.member.~b", [NM]),
    lists:flatten(
      [
       [ {Prefix++".MetricName",   MD#metric_datum.metric_name} ],
       [ {Prefix++".Unit",         MD#metric_datum.unit}                       || MD#metric_datum.unit=/=undefined ],
       [ {Prefix++".Timestamp",    format_timestamp(MD#metric_datum.timestamp)}|| MD#metric_datum.timestamp=/=undefined ],
       [ {Prefix++".Value",        float_to_list(MD#metric_datum.value)}       || MD#metric_datum.value=/=undefined ],
       [ params_stat(Prefix, MD#metric_datum.statistic_values)                 || MD#metric_datum.statistic_values=/=undefined ],
       [ params_dimension(Prefix, ND, Dimension)
         || {ND,Dimension} <- lists:zip(lists:seq(1, length(MD#metric_datum.dimensions)), MD#metric_datum.dimensions)
       ]
      ]
     ).

%%------------------------------------------------------------------------------
%% @doc format datetime as Amazon timestamp
%% @end
%%------------------------------------------------------------------------------
format_timestamp({{Yr, Mo, Da}, {H, M, S}} = Timestamp)
  when is_integer(Yr), is_integer(Mo), is_integer(Da),
       is_integer(H),  is_integer(M),  is_integer(S)
       ->
    erlcloud_aws:format_timestamp(Timestamp);

format_timestamp(Timestamp) when is_list(Timestamp) ->
    Timestamp.

%%------------------------------------------------------------------------------
-spec params_dimension(Prefix::string(), ND::pos_integer(), Dimension::dimension()) -> [{string(),string()}].
params_dimension(Prefix, ND, Dimension) ->
    DimPrefix = ?FMT("~s.Dimensions.member.~b", [Prefix, ND]),
    [
     {DimPrefix++".Name",    Dimension#dimension.name},
     {DimPrefix++".Value",   Dimension#dimension.value}
    ].

%%------------------------------------------------------------------------------
%% @doc format statistic value records to URI params
%% @end
%%------------------------------------------------------------------------------
-spec params_stat(Prefix::string(), StatisticValues::statistic_set()) -> [{string(),string()}].
params_stat(Prefix, StatisticValues) ->
    [
     {Prefix++".StatisticValues.Maximum",    float_to_list(StatisticValues#statistic_set.maximum)},
     {Prefix++".StatisticValues.Minimum",    float_to_list(StatisticValues#statistic_set.maximum)},
     {Prefix++".StatisticValues.Sum",        float_to_list(StatisticValues#statistic_set.sum)},
     {Prefix++".StatisticValues.SampleCount",integer_to_list(StatisticValues#statistic_set.sample_count)}
    ].

%%------------------------------------------------------------------------------
%% @doc CloudWatch API - PutMetricData
%% [http://docs.amazonwebservices.com/AmazonCloudWatch/latest/APIReference/index.html?API_PutMetricData.html]
%% @end
%%------------------------------------------------------------------------------
-spec put_metric_data(
        Namespace   ::string(),
        MetricName  ::string(),
        Value       ::string(),
        Unit        ::unit(),
        Timestamp   ::datetime()|string()
                      ) -> term().

put_metric_data(Namespace, MetricName, Value, Unit, Timestamp) ->
    Config = default_config(),
    Params =
        lists:flatten(
          [
           {"Namespace",                      Namespace},
           {"MetricData.member.1.MetricName", MetricName},
           {"MetricData.member.1.Value",      Value},
           [ {"MetricData.member.1.Unit",       Unit}                          || Unit=/=undefined, Unit=/="" ],
           [ {"MetricData.member.1.Timestamp",  format_timestamp(Timestamp)}   || Timestamp=/=undefined, Timestamp=/="" ]
          ]
         ),
    mon_simple_query(Config, "PutMetricData", Params).

%%------------------------------------------------------------------------------
%% @doc CloudWatch API - GetMetricStatistics
%% [http://docs.amazonwebservices.com/AmazonCloudWatch/latest/APIReference/index.html?API_GetMetricStatistics.html]
%% @end
%%------------------------------------------------------------------------------
-spec get_metric_statistics(
        Namespace   ::string(),
        MetricName  ::string(),
        StartTime   ::string(),
        EndTime     ::string(),
        Period      ::pos_integer(),
        Unit        ::string(),
        Statistics  ::[string()],
        Dimensions  ::[string()]
                      ) -> term().

get_metric_statistics(
  _Namespace,
  _MetricName,
  _StartTime,
  _EndTime,
  _Period,
  _Unit,
  _Statistics,
  _Dimensions
 ) ->
    todo.

%%------------------------------------------------------------------------------
mon_simple_query(Config, Action, Params) ->
    mon_query(Config, Action, Params),
    ok.

mon_query(Config, Action, Params) ->
    mon_query(Config, Action, Params, ?API_VERSION).

mon_query(Config, Action, Params, ApiVersion) ->
    QParams = [{"Action", Action}, {"Version", ApiVersion}|Params],
    case erlcloud_aws:aws_request_xml4(get,
                                 Config#aws_config.mon_protocol,
                                 Config#aws_config.mon_host,
                                 Config#aws_config.mon_port,
                                 "/",
                                 QParams,
<<<<<<< HEAD
                                 "cloudwatch",
=======
                                 "monitoring",
>>>>>>> 481dd992
                                 Config)
    of
        {ok, Body} ->
            Body;
        {error, Reason} ->
            erlang:error({aws_error, Reason})
    end.

configure_host(Host, Port, Protocol) ->
    Config = default_config(),
    NewConfig = Config#aws_config{mon_host=Host,
                                  mon_port=Port,
                                  mon_protocol=Protocol},
    put(aws_config, NewConfig).

-spec(new/2 :: (string(), string()) -> aws_config()).
new(AccessKeyID, SecretAccessKey) ->
    #aws_config{access_key_id=AccessKeyID,
                secret_access_key=SecretAccessKey}.

-spec(new/3 :: (string(), string(), string()) -> aws_config()).
new(AccessKeyID, SecretAccessKey, Host) ->
    #aws_config{access_key_id=AccessKeyID,
                secret_access_key=SecretAccessKey,
                mon_host=Host}.

-spec(configure/2 :: (string(), string()) -> ok).
configure(AccessKeyID, SecretAccessKey) ->
    put(aws_config, new(AccessKeyID, SecretAccessKey)),
    ok.

-spec(configure/3 :: (string(), string(), string()) -> ok).
configure(AccessKeyID, SecretAccessKey, Host) ->
    put(aws_config, new(AccessKeyID, SecretAccessKey, Host)),
    ok.

default_config() -> erlcloud_aws:default_config().

%%------------------------------------------------------------------------------
%% tests
%% TODO : convert into e-unit tests
%%------------------------------------------------------------------------------
test() ->
    M1 = #metric_datum{
            metric_name = "zvi",
            dimensions  = [],
            statistic_values = undefined,
            timestamp        = undefined,
            unit = "Count",
            value = 10.0
           },
    M2 = #metric_datum{
            metric_name = "zvi",
            dimensions  = [],
            statistic_values = #statistic_set{minimum=18.0, maximum=21.4, sum=67.7, sample_count=15},
            timestamp        = undefined,
            unit = "Count",
            value = undefined
           },
    put_metric_data("my", [M1, M2]).
                                                %put_metric_data("my", [M2]).

test2() ->
    put_metric_data("my", "zvi", "13", "Count", "").<|MERGE_RESOLUTION|>--- conflicted
+++ resolved
@@ -260,11 +260,7 @@
                                  Config#aws_config.mon_port,
                                  "/",
                                  QParams,
-<<<<<<< HEAD
-                                 "cloudwatch",
-=======
                                  "monitoring",
->>>>>>> 481dd992
                                  Config)
     of
         {ok, Body} ->
